--- conflicted
+++ resolved
@@ -79,13 +79,8 @@
         return {
             'id': self.id,
             'name': self.name,
-<<<<<<< HEAD
-            'id': self.pk,
-            'localities': {loc.code: loc.name for loc in self.localities.all()},
-=======
             'code': self.code,
             'localities': [loc.as_json() for loc in self.localities.all()],
->>>>>>> ff06f06c
             'publications': [pub.name for pub in self.publication_set.all()],
         }
 
