# coding=utf-8
from itertools import chain, groupby
from datetime import datetime

from actstream import action
from django.contrib.postgres.fields import JSONField
from django.db import models
from django.db.models import signals, Q
from django.core.exceptions import ValidationError
from django.contrib.auth.models import User
from django.contrib.contenttypes.models import ContentType
from django.dispatch import receiver
from django.utils.functional import cached_property
import reversion.revisions
<<<<<<< HEAD
import reversion.models
from cobalt import FrbrUri, RepealEvent
=======
from reversion.models import Version
from cobalt.act import FrbrUri, RepealEvent
>>>>>>> 9e341b59

from indigo.plugins import plugins


class WorkQuerySet(models.QuerySet):
    def get_for_frbr_uri(self, frbr_uri):
        work = self.filter(frbr_uri=frbr_uri).first()
        if work is None:
            raise ValueError("Work for FRBR URI '%s' doesn't exist" % frbr_uri)
        return work


class WorkManager(models.Manager):
    use_for_related_fields = True

    def get_queryset(self):
        # defer expensive or unnecessary fields
        return super(WorkManager, self) \
            .get_queryset() \
            .select_related('updated_by_user', 'created_by_user', 'country',
                            'country__country', 'locality', 'publication_document') \
            .prefetch_related('commencements')


class TaxonomyVocabulary(models.Model):
    authority = models.CharField(max_length=30, null=False, unique=True, blank=False, help_text="Organisation managing this taxonomy")
    name = models.CharField(max_length=30, null=False, unique=True, blank=False, help_text="Short name for this taxonomy, under this authority")
    slug = models.SlugField(null=False, unique=True, blank=False, help_text="Code used in the API")
    title = models.CharField(max_length=30, null=False, unique=True, blank=False, help_text="Friendly, full title for the taxonomy")

    class Meta:
        verbose_name = 'Taxonomy'
        verbose_name_plural = 'Taxonomies'

    def __str__(self):
        return str(self.title)


class VocabularyTopic(models.Model):
    vocabulary = models.ForeignKey(TaxonomyVocabulary, related_name='topics', null=False, blank=False, on_delete=models.CASCADE)
    level_1 = models.CharField(max_length=30, null=False, blank=False)
    level_2 = models.CharField(max_length=30, null=True, blank=True, help_text='(optional)')

    class Meta:
        unique_together = ('level_1', 'level_2', 'vocabulary')

    def __str__(self):
        if self.level_2:
            return '%s / %s' % (self.level_1, self.level_2)
        else:
            return self.level_1

    @classmethod
    def get_topic(self, value):
        """ Get a taxonomy topic based on a string, such as lawsafrica-collections:level1[/level2]
        """
        if ':' in value:
            vocab, topic = value.split(':', 1)
            if '/' in topic:
                level_1, level_2 = topic.split('/', 1)
            else:
                level_1 = topic
                level_2 = None

            return VocabularyTopic.objects\
                .filter(vocabulary__slug=vocab, level_1=level_1, level_2=level_2)\
                .first()


class WorkMixin(object):
    """ Support methods that define behaviour for a work, independent of the database model.

    This makes it possible to change the underlying model class for a work, and then mixin
    this functionality.
    """
    _work_uri = None
    _repeal = None

    @property
    def work_uri(self):
        """ The FRBR Work URI as a :class:`FrbrUri` instance that uniquely identifies this work universally. """
        if self._work_uri is None:
            self._work_uri = FrbrUri.parse(self.frbr_uri)
        return self._work_uri

    @property
    def year(self):
        return self.work_uri.date.split('-', 1)[0]

    @property
    def number(self):
        return self.work_uri.number

    @property
    def nature(self):
        return self.work_uri.doctype

    @property
    def subtype(self):
        return self.work_uri.subtype

    @property
    def repeal(self):
        """ Repeal information for this work, as a :class:`cobalt.RepealEvent` object.
        None if this work hasn't been repealed.
        """
        if self._repeal is None:
            if self.repealed_by:
                self._repeal = RepealEvent(self.repealed_date, self.repealed_by.title, self.repealed_by.frbr_uri)
        return self._repeal

    @property
    def place(self):
        return self.locality or self.country

    @property
    def commencement_date(self):
        main = self.main_commencement
        if main:
            return main.date

    @property
    def commencing_work(self):
        main = self.main_commencement
        if main:
            return main.commencing_work

    def amended(self):
        return self.amendments.exists()

    def most_recent_amendment_year(self):
        latest = self.amendments.order_by('-date').first()
        if latest:
            return latest.date.year

    def labeled_properties(self):
        props = self.place.settings.work_properties

        return sorted([{
            'label': props[key],
            'key': key,
            'value': val,
        } for key, val in self.properties.items() if val and key in props], key=lambda x: x['label'])

    def numbered_title(self):
        """ Return a formatted title using the number for this work, such as "Act 5 of 2009".
        This usually differs from the short title. May return None.
        """
        plugin = plugins.for_work('work-detail', self)
        if plugin:
            return plugin.work_numbered_title(self)

    def friendly_type(self):
        """ Return a friendly document type for this work, such as "Act" or "By-law".
        """
        plugin = plugins.for_work('work-detail', self)
        if plugin:
            return plugin.work_friendly_type(self)

    def expressions(self):
        """ A queryset of expressions of this work, in ascending expression date order.
        """
        from .documents import Document
        return Document.objects.undeleted().filter(work=self).order_by('expression_date')

    def initial_expressions(self):
        """ Queryset of expressions at initial publication date.
        """
        return self.expressions().filter(expression_date=self.publication_date)

    def possible_expression_dates(self):
        """ Return a list of dicts each describing a possible expression date on a work, in descending date order.
        Each has a date and specifies whether it is an amendment, consolidation, and/or initial expression.
        """
        initial = self.publication_date or self.commencement_date
        amendment_dates = [a.date for a in self.amendments.all()]
        consolidation_dates = [c.date for c in self.arbitrary_expression_dates.all()]
        all_dates = set(amendment_dates + consolidation_dates)
        dates = [
            {'date': date,
             'amendment': date in amendment_dates,
             'consolidation': date in consolidation_dates,
             'initial': date == initial}
            for date in all_dates
        ]

        if initial and initial not in all_dates:
            dates.append({
                'date': initial,
                'initial': True
            })

        dates.sort(key=lambda x: x['date'], reverse=True)
        return dates

    def all_provisions(self):
        # a list of the element ids of the earliest PiT (in whichever language) of a work
        # does not include Schedules as they don't have commencement dates
        first_expression = self.expressions().first()
        if first_expression:
            return first_expression.all_provisions()
        return None

    @cached_property
    def main_commencement(self):
        if self.commencements.exists():
            for c in list(self.commencements.all()):
                if c.main:
                    return c

    def first_commencement_date(self):
        first = self.commencements.first()
        if first:
            return first.date

    def commenceable_provisions(self):
        """ Return a list of TOCElement objects that can be commenced.
        """
        # gather documents and sort so that we consider primary language documents first
        documents = self.expressions().all()
        documents = sorted(documents, key=lambda d: 0 if d.language == self.country.primary_language else 1)

        # get all the docs and combine the TOCs, based on element IDs
        provisions = []
        id_set = set()
        for doc in documents:
            plugin = plugins.for_document('toc', doc)
            if plugin:
                plugin.insert_commenceable_provisions(doc, provisions, id_set)

        return provisions

    def uncommenced_provisions(self):
        provisions = self.commenceable_provisions()
        commenced = set()
        for commencement in self.commencements.all():
            if commencement.all_provisions:
                return []
            for prov in commencement.provisions:
                commenced.add(prov)

        return [p for p in provisions if p.id not in commenced]

    @property
    def commencements_count(self):
        """ The number of commencement objects, plus one if there are uncommenced provisions, on a work """
        commencements_count = len(self.commencements.all())
        if self.uncommenced_provisions():
            commencements_count += 1
        return commencements_count


class Work(WorkMixin, models.Model):
    """ A work is an abstract document, such as an act. It has basic metadata and
    allows us to track works that we don't have documents for, and provides a
    logical parent for documents, which are expressions of a work.
    """
    class Meta:
        permissions = (
            ('review_work', 'Can review work details'),
            ('bulk_add_work', 'Can import works in bulk'),
            ('bulk_export_work', 'Can export works in bulk'),
        )

    frbr_uri = models.CharField(max_length=512, null=False, blank=False, unique=True, help_text="Used globally to identify this work")
    """ The FRBR Work URI of this work that uniquely identifies it globally """

    title = models.CharField(max_length=1024, null=True, default='(untitled)')
    country = models.ForeignKey('indigo_api.Country', null=False, on_delete=models.PROTECT, related_name='works')
    locality = models.ForeignKey('indigo_api.Locality', null=True, blank=True, on_delete=models.PROTECT, related_name='works')

    # publication details
    publication_name = models.CharField(null=True, blank=True, max_length=255, help_text="Original publication, eg. government gazette")
    publication_number = models.CharField(null=True, blank=True, max_length=255, help_text="Publication's sequence number, eg. gazette number")
    publication_date = models.DateField(null=True, blank=True, help_text="Date of publication")

    assent_date = models.DateField(null=True, blank=True, help_text="Date signed by the president")

    commenced = models.BooleanField(null=False, default=False, help_text="Has this work commenced? (Date may be unknown)")

    # repeal information
    repealed_by = models.ForeignKey('self', on_delete=models.SET_NULL, null=True, blank=True, help_text="Work that repealed this work", related_name='repealed_works')
    repealed_date = models.DateField(null=True, blank=True, help_text="Date of repeal of this work")

    # optional parent work
    parent_work = models.ForeignKey('self', on_delete=models.SET_NULL, null=True, blank=True, help_text="Parent related work", related_name='child_works')

    stub = models.BooleanField(default=False, help_text="Stub works do not have content or points in time")

    # key-value pairs of extra data, using keys for this place from PlaceSettings.work_properties
    properties = JSONField(null=False, blank=True, default=dict)

    # taxonomies
    taxonomies = models.ManyToManyField(VocabularyTopic, related_name='works')

    created_at = models.DateTimeField(auto_now_add=True)
    updated_at = models.DateTimeField(auto_now=True)

    created_by_user = models.ForeignKey(User, on_delete=models.SET_NULL, null=True, related_name='+')
    updated_by_user = models.ForeignKey(User, on_delete=models.SET_NULL, null=True, related_name='+')

    objects = WorkManager.from_queryset(WorkQuerySet)()

    @property
    def locality_code(self):
        # Helper to get/set locality using the locality_code, used by the WorkSerializer.
        return self.locality.code

    @locality_code.setter
    def locality_code(self, value):
        if value:
            locality = self.country.localities.filter(code=value).first()
            if not locality:
                raise ValueError("No such locality for this country: %s" % value)
            self.locality = locality
        else:
            self.locality = None

    def clean(self):
        # validate and clean the frbr_uri
        try:
            frbr_uri = FrbrUri.parse(self.frbr_uri).work_uri(work_component=False)
        except ValueError:
            raise ValidationError("Invalid FRBR URI")

        # Assume frbr_uri starts with /akn; `rest` is everything after the country/locality, e.g.
        # in `/akn/za-wc/act/2000/12`, `rest` is `act/2000/12`.
        rest = frbr_uri.split('/', 3)[3]

        # force akn prefix, country and locality codes in frbr uri
        prefix = '/akn/' + self.country.code
        if self.locality:
            prefix = prefix + '-' + self.locality.code

        self.frbr_uri = f'{prefix}/{rest}'.lower()

    def save(self, *args, **kwargs):
        # prevent circular references
        if self.repealed_by == self:
            self.repealed_by = None
        if self.parent_work == self:
            self.parent_work = None

        if not self.repealed_by:
            self.repealed_date = None

        return super(Work, self).save(*args, **kwargs)

    def save_with_revision(self, user, comment=None):
        """ Save this work and create a new revision at the same time.
        """
        with reversion.revisions.create_revision():
            reversion.revisions.set_user(user)
            if comment:
                reversion.revisions.set_comment(comment)
            self.updated_by_user = user
            self.save()

    def can_delete(self):
        return (not self.document_set.undeleted().exists() and
                not self.child_works.exists() and
                not self.repealed_works.exists() and
                not self.commencements_made.exists() and
                not Amendment.objects.filter(Q(amending_work=self) | Q(amended_work=self)).exists())

    def create_expression_at(self, user, date, language=None):
        """ Create a new expression at a particular date.

        This uses an existing document at or before this date as a template, if available.
        """
        from .documents import Document, Attachment

        language = language or self.country.primary_language
        doc = Document()

        # most recent expression at or before this date
        template = self.document_set \
            .undeleted() \
            .filter(expression_date__lte=date, language=language) \
            .order_by('-expression_date') \
            .first()

        if template:
            doc.title = template.title
            doc.content = template.content

        doc.draft = True
        doc.language = language
        doc.expression_date = date
        doc.work = self
        doc.created_by_user = user
        doc.save()

        # copy over attachments to new expression
        attachments = Attachment.objects.filter(document=template)
        for attachment in attachments:
            attachment.pk = None
            attachment.document = doc
            attachment.file.save(attachment.filename, attachment.file)
            attachment.save()

        return doc

    def versions(self):
        """ Return a queryset of `reversion.models.Version` objects for
        revisions for this work, most recent first.
        """
        return Version.objects.get_for_object(self).select_related('revision', 'revision__user')

    def as_at_date(self):
        # the as-at date is the maximum of the most recent, published expression date,
        # and the place's as-at date.
        q = self.expressions().published().order_by('-expression_date').values('expression_date').first()

        dates = [
            (q or {}).get('expression_date'),
            self.place.settings.as_at_date,
        ]

        dates = [d for d in dates if d]
        if dates:
            return max(dates)

    def __str__(self):
        return '%s (%s)' % (self.frbr_uri, self.title)


@receiver(signals.post_save, sender=Work)
def post_save_work(sender, instance, **kwargs):
    """ Cascade changes to linked documents
    """
    if not kwargs['raw'] and not kwargs['created']:
        # cascade updates to ensure documents
        # pick up changes to inherited attributes
        for doc in instance.document_set.all():
            # forces call to doc.copy_attributes()
            doc.updated_by_user = instance.updated_by_user
            doc.save()

    # Send action to activity stream, as 'created' if a new work
    if kwargs['created']:
        action.send(instance.created_by_user, verb='created', action_object=instance,
                    place_code=instance.place.place_code)
    else:
        action.send(instance.updated_by_user, verb='updated', action_object=instance,
                    place_code=instance.place.place_code)


# version tracking
reversion.revisions.register(Work)


def publication_document_filename(instance, filename):
    return 'work-attachments/%s/publication-document' % (instance.work.id,)


class PublicationDocument(models.Model):
    work = models.OneToOneField(Work, related_name='publication_document', null=False, on_delete=models.CASCADE)
    # either file or trusted_url should be provided
    file = models.FileField(upload_to=publication_document_filename)
    trusted_url = models.URLField(null=True, blank=True)
    size = models.IntegerField(null=True)
    filename = models.CharField(max_length=255)
    mime_type = models.CharField(max_length=255)
    created_at = models.DateTimeField(auto_now_add=True)
    updated_at = models.DateTimeField(auto_now=True)

    def build_filename(self):
        # don't include /akn/ from FRBR URI in filename
        return f"{self.work.frbr_uri[5:].replace('/', '-')}-publication-document.pdf"

    def save(self, *args, **kwargs):
        self.filename = self.build_filename()
        return super(PublicationDocument, self).save(*args, **kwargs)


class Commencement(models.Model):
    """ The commencement details of (provisions of) a work,
    optionally performed by a commencing work or a provision of the work itself.

    """
    commenced_work = models.ForeignKey(Work, on_delete=models.CASCADE, null=False, help_text="Principal work being commenced", related_name="commencements")
    commencing_work = models.ForeignKey(Work, on_delete=models.SET_NULL, null=True, help_text="Work that provides the commencement date for the principal work", related_name="commencements_made")
    date = models.DateField(null=True, blank=True, help_text="Date of the commencement, or null if it is unknown")
    main = models.BooleanField(default=False, help_text="This commencement date is the date on which most of the provisions of the principal work come into force")
    all_provisions = models.BooleanField(default=False, help_text="All provisions of this work commenced on this date")

    # list of the element ids of the provisions commenced, e.g. ["section-2", "section-4.3.list0.a"]
    provisions = JSONField(null=False, blank=False, default=list)

    created_at = models.DateTimeField(auto_now_add=True)
    updated_at = models.DateTimeField(auto_now=True)

    created_by_user = models.ForeignKey(User, on_delete=models.SET_NULL, null=True, related_name='+')
    updated_by_user = models.ForeignKey(User, on_delete=models.SET_NULL, null=True, related_name='+')

    class Meta:
        ordering = ['date']
        unique_together = (('commenced_work', 'commencing_work', 'date'),)

    def rationalise(self, user):
        work = self.commenced_work
        if not work.commenced:
            work.commenced = True
        work.updated_by_user = user
        work.save()

    def expressions(self):
        """ The commenced work's documents (expressions) at this date.
        """
        return self.commenced_work.expressions().filter(expression_date=self.date)


@receiver(signals.post_save, sender=Commencement)
def post_save_commencement(sender, instance, **kwargs):
    # Send action to activity stream, as 'created' if a new commencement,
    if kwargs['created']:
        action.send(instance.created_by_user, verb='created', action_object=instance,
                    place_code=instance.commenced_work.place.place_code)
    else:
        action.send(instance.updated_by_user, verb='updated', action_object=instance,
                    place_code=instance.commenced_work.place.place_code)


class Amendment(models.Model):
    """ An amendment to a work, performed by an amending work.
    """
    amended_work = models.ForeignKey(Work, on_delete=models.CASCADE, null=False, help_text="Work amended.", related_name='amendments')
    amending_work = models.ForeignKey(Work, on_delete=models.CASCADE, null=False, help_text="Work making the amendment.", related_name='amendments_made')
    date = models.DateField(null=False, blank=False, help_text="Date of the amendment")

    created_at = models.DateTimeField(auto_now_add=True)
    updated_at = models.DateTimeField(auto_now=True)

    created_by_user = models.ForeignKey(User, on_delete=models.SET_NULL, null=True, related_name='+')
    updated_by_user = models.ForeignKey(User, on_delete=models.SET_NULL, null=True, related_name='+')

    class Meta:
        ordering = ['date']

    def expressions(self):
        """ The amended work's documents (expressions) at this date.
        """
        return self.amended_work.expressions().filter(expression_date=self.date)

    def can_delete(self):
        return not self.expressions().exists()


@receiver(signals.post_save, sender=Amendment)
def post_save_amendment(sender, instance, **kwargs):
    """ When an amendment is created, save any documents already at that date
    to ensure the details of the amendment are stashed correctly in each document.
    """
    if kwargs['created']:
        for doc in instance.amended_work.document_set.filter(expression_date=instance.date):
            # forces call to doc.copy_attributes()
            doc.updated_by_user = instance.created_by_user
            doc.save()

        # Send action to activity stream, as 'created' if a new amendment
        action.send(instance.created_by_user, verb='created', action_object=instance,
                    place_code=instance.amended_work.place.place_code)
    else:
        action.send(instance.updated_by_user, verb='updated', action_object=instance,
                    place_code=instance.amended_work.place.place_code)


class ArbitraryExpressionDate(models.Model):
    """ An arbitrary expression date not tied to an amendment, e.g. a consolidation date.
    """
    date = models.DateField(null=False, blank=False, help_text="Arbitrary date, e.g. consolidation date")
    description = models.TextField(null=True, blank=True)
    work = models.ForeignKey(Work, on_delete=models.CASCADE, null=False, help_text="Work", related_name="arbitrary_expression_dates")

    created_at = models.DateTimeField(auto_now_add=True)
    updated_at = models.DateTimeField(auto_now=True)

    created_by_user = models.ForeignKey(User, on_delete=models.SET_NULL, null=True, related_name='+')
    updated_by_user = models.ForeignKey(User, on_delete=models.SET_NULL, null=True, related_name='+')

    class Meta:
        unique_together = ('date', 'work')
        ordering = ['date']

    def expressions(self):
        """ The work's documents (expressions) at this date.
        """
        return self.work.expressions().filter(expression_date=self.date)

    def can_delete(self):
        return not self.expressions().exists()

    @property
    def amended_work(self):
        return self.work


@receiver(signals.post_save, sender=ArbitraryExpressionDate)
def post_save_arbitrary_expression_date(sender, instance, **kwargs):
    # Send action to activity stream, as 'created' if a new arbitrary expression date
    if kwargs['created']:
        action.send(instance.created_by_user, verb='created', action_object=instance,
                    place_code=instance.work.place.place_code)
    else:
        action.send(instance.updated_by_user, verb='updated', action_object=instance,
                    place_code=instance.work.place.place_code)


class Subtype(models.Model):
    name = models.CharField(max_length=1024, help_text="Name of the document subtype")
    abbreviation = models.CharField(max_length=20, help_text="Short abbreviation to use in FRBR URI. No punctuation.", unique=True)

    # cheap cache for subtypes, to avoid DB lookups
    _cache = {}

    class Meta:
        verbose_name = 'Document subtype'
        ordering = ('name',)

    def clean(self):
        if self.abbreviation:
            self.abbreviation = self.abbreviation.lower()

    def __str__(self):
        return '%s (%s)' % (self.name, self.abbreviation)

    @classmethod
    def for_abbreviation(cls, abbr):
        if not cls._cache:
            cls._cache = {s.abbreviation: s for s in cls.objects.all()}
        return cls._cache.get(abbr)


@receiver(signals.post_save, sender=Subtype)
def on_subtype_saved(sender, instance, **kwargs):
    # clear the subtype cache
    Subtype._cache = {}<|MERGE_RESOLUTION|>--- conflicted
+++ resolved
@@ -12,13 +12,8 @@
 from django.dispatch import receiver
 from django.utils.functional import cached_property
 import reversion.revisions
-<<<<<<< HEAD
-import reversion.models
+from reversion.models import Version
 from cobalt import FrbrUri, RepealEvent
-=======
-from reversion.models import Version
-from cobalt.act import FrbrUri, RepealEvent
->>>>>>> 9e341b59
 
 from indigo.plugins import plugins
 
