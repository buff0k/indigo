import os
import logging
import re
import datetime

from django.conf import settings
from django.db import models
from django.db.models import signals, Q
from django.contrib.auth.models import User
from django.contrib.contenttypes.models import ContentType
from django.contrib.postgres.search import SearchVectorField
from django.dispatch import receiver
from django.urls import reverse
from django.utils import timezone
import arrow
from taggit.managers import TaggableManager
import reversion.revisions
import reversion.models

from countries_plus.models import Country as MasterCountry
from languages_plus.models import Language as MasterLanguage

from cobalt.act import Act, FrbrUri, RepealEvent, AmendmentEvent, datestring

from indigo.plugins import plugins

log = logging.getLogger(__name__)


class Language(models.Model):
    """ The languages available in the UI. They aren't enforced by the API.
    """
    language = models.OneToOneField(MasterLanguage, on_delete=models.CASCADE)

    class Meta:
        ordering = ['language__name_en']

    @property
    def code(self):
        """ 3 letter language code.
        """
        return self.language.iso_639_2B

    def __unicode__(self):
        return unicode(self.language)

    @classmethod
    def for_code(cls, code):
        return cls.objects.get(language__iso_639_2B=code)


class Country(models.Model):
    """ The countries available in the UI. They aren't enforced by the API.
    """
    country = models.OneToOneField(MasterCountry, on_delete=models.CASCADE)
    primary_language = models.ForeignKey(Language, on_delete=models.PROTECT, null=False, related_name='+', help_text='Primary language for this country')

    class Meta:
        ordering = ['country__name']
        verbose_name_plural = 'Countries'

    @property
    def code(self):
        return self.country.iso.lower()

    @property
    def name(self):
        return self.country.name

    @property
    def place_code(self):
        return self.code

    def as_json(self):
        return {
            'name': self.name,
            'localities': {loc.code: loc.name for loc in self.localities.all()},
            'publications': [pub.name for pub in self.publication_set.all()],
        }

    def __unicode__(self):
        return unicode(self.country.name)

    @classmethod
    def for_frbr_uri(cls, frbr_uri):
        return cls.for_code(frbr_uri.country)

    @classmethod
    def for_code(cls, code):
        return cls.objects.get(country__pk=code.upper())


class Locality(models.Model):
    """ The localities available in the UI. They aren't enforced by the API.
    """
    country = models.ForeignKey(Country, null=False, on_delete=models.CASCADE, related_name='localities')
    name = models.CharField(max_length=512, null=False, blank=False, help_text="Local name of this locality")
    code = models.CharField(max_length=100, null=False, blank=False, help_text="Unique code of this locality (used in the FRBR URI)")

    class Meta:
        ordering = ['name']
        verbose_name_plural = 'Localities'
        unique_together = (('country', 'code'),)

    @property
    def place_code(self):
        return self.country.code + '-' + self.code

    def __unicode__(self):
        return unicode(self.name)


class WorkQuerySet(models.QuerySet):
    def get_for_frbr_uri(self, frbr_uri):
        work = self.filter(frbr_uri=frbr_uri).first()
        if work is None:
            raise ValueError("Work for FRBR URI '%s' doesn't exist" % frbr_uri)
        return work


class WorkManager(models.Manager):
    def get_queryset(self):
        # defer expensive or unnecessary fields
        return super(WorkManager, self)\
            .get_queryset()\
            .prefetch_related('country', 'country__country', 'locality')


class Work(models.Model):
    """ A work is an abstract document, such as an act. It has basic metadata and
    allows us to track works that we don't have documents for, and provides a
    logical parent for documents, which are expressions of a work.
    """
    class Meta:
        permissions = (
            ('review_work', 'Can review work details'),
            ('view_work', 'Can list and view work details'),
        )

    frbr_uri = models.CharField(max_length=512, null=False, blank=False, unique=True, help_text="Used globally to identify this work")
    """ The FRBR Work URI of this work that uniquely identifies it globally """

    title = models.CharField(max_length=1024, null=True, default='(untitled)')
    country = models.ForeignKey(Country, null=False, on_delete=models.PROTECT)
    locality = models.ForeignKey(Locality, null=True, on_delete=models.PROTECT)

    # publication details
    publication_name = models.CharField(null=True, blank=True, max_length=255, help_text="Original publication, eg. government gazette")
    publication_number = models.CharField(null=True, blank=True, max_length=255, help_text="Publication's sequence number, eg. gazette number")
    publication_date = models.DateField(null=True, blank=True, help_text="Date of publication")

    commencement_date = models.DateField(null=True, blank=True, help_text="Date of commencement unless otherwise specified")
    assent_date = models.DateField(null=True, blank=True, help_text="Date signed by the president")

    # repeal information
    repealed_by = models.ForeignKey('self', on_delete=models.SET_NULL, null=True, blank=True, help_text="Work that repealed this work", related_name='repealed_works')
    repealed_date = models.DateField(null=True, blank=True, help_text="Date of repeal of this work")

    # optional parent work
    parent_work = models.ForeignKey('self', on_delete=models.SET_NULL, null=True, blank=True, help_text="Parent related work", related_name='child_works')

    # optional work that determined the commencement date of this work
    commencing_work = models.ForeignKey('self', on_delete=models.SET_NULL, null=True, blank=True, help_text="Date that marked this work as commenced", related_name='commenced_works')

    created_at = models.DateTimeField(auto_now_add=True)
    updated_at = models.DateTimeField(auto_now=True)

    created_by_user = models.ForeignKey(User, on_delete=models.SET_NULL, null=True, related_name='+')
    updated_by_user = models.ForeignKey(User, on_delete=models.SET_NULL, null=True, related_name='+')

    objects = WorkManager.from_queryset(WorkQuerySet)()

    _work_uri = None
    _repeal = None

    @property
    def work_uri(self):
        """ The FRBR Work URI as a :class:`FrbrUri` instance that uniquely identifies this work universally. """
        if self._work_uri is None:
            self._work_uri = FrbrUri.parse(self.frbr_uri)
        return self._work_uri

    @property
    def year(self):
        return self.work_uri.date.split('-', 1)[0]

    @property
    def number(self):
        return self.work_uri.number

    @property
    def nature(self):
        return self.work_uri.doctype

    @property
    def subtype(self):
        return self.work_uri.subtype

    # Helper to get/set locality using the locality_code, used by the WorkSerializer.

    @property
    def locality_code(self):
<<<<<<< HEAD
        return self.work_uri.locality
=======
        return self.locality.code

    @locality_code.setter
    def locality_code(self, value):
        if value:
            locality = self.country.localities.filter(code=value).first()
            if not locality:
                raise ValueError("No such locality for this country: %s" % value)
            self.locality = locality
        else:
            self.locality = None
>>>>>>> 6d20607f

    @locality_code.setter
    def locality_code(self, value):
        if value:
            locality = self.country.localities.filter(code=value).first()
            if not locality:
                raise ValueError("No such locality for this country: %s" % value)
            self.locality = locality
        else:
            self.locality = None

    @property
    def repeal(self):
        """ Repeal information for this work, as a :class:`cobalt.act.RepealEvent` object.
        None if this work hasn't been repealed.
        """
        if self._repeal is None:
            if self.repealed_by:
                self._repeal = RepealEvent(self.repealed_date, self.repealed_by.title, self.repealed_by.frbr_uri)
        return self._repeal

    def clean(self):
        # force country and locality codes in frbr uri
        prefix = '/' + self.country.code
        if self.locality:
            prefix = prefix + '-' + self.locality.code
        self.frbr_uri = '%s/%s' % (prefix, self.frbr_uri.split('/', 2)[2])

        # ensure the frbr uri is lowercased
        self.frbr_uri = self.frbr_uri.lower()

    def save(self, *args, **kwargs):
        # prevent circular references
        if self.commencing_work == self:
            self.commencing_work = None
        if self.repealed_by == self:
            self.repealed_by = None
        if self.parent_work == self:
            self.parent_work = None

        if not self.repealed_by:
            self.repealed_date = None

        return super(Work, self).save(*args, **kwargs)

    def can_delete(self):
        return (not self.document_set.undeleted().exists() and
                not self.child_works.exists() and
                not self.repealed_works.exists() and
                not self.commenced_works.exists() and
                not Amendment.objects.filter(Q(amending_work=self) | Q(amended_work=self)).exists())

    def create_expression_at(self, date, language=None):
        """ Create a new expression at a particular date.

        This uses an existing document at or before this date as a template, if available.
        """
        language = language or self.country.primary_language
        doc = Document()

        # most recent expression at or before this date
        template = self.document_set\
            .undeleted()\
            .filter(expression_date__lte=date, language=language)\
            .order_by('-expression_date')\
            .first()

        if template:
            doc.title = template.title
            doc.content = template.content

        doc.draft = True
        doc.language = language
        doc.expression_date = date
        doc.work = self
        doc.save()

        return doc

    def expressions(self):
        """ A queryset of expressions of this work, in ascending expression date order.
        """
        return self.document_set.undeleted().order_by('expression_date')

    def initial_expressions(self):
        """ Queryset of expressions at initial publication date.
        """
        return self.expressions().filter(expression_date=self.publication_date)

    def versions(self):
        """ Return a queryset of `reversion.models.Version` objects for
        revisions for this work, most recent first.
        """
        content_type = ContentType.objects.get_for_model(self)
        return reversion.models.Version.objects\
            .prefetch_related('revision', 'revision__user')\
            .filter(content_type=content_type)\
            .filter(object_id_int=self.id)\
            .order_by('-id')

    def numbered_title(self):
        """ Return a formatted title using the number for this work, such as "Act 5 of 2009".
        This usually differs from the short title. May return None.
        """
        plugin = plugins.for_work('work-detail', self)
        if plugin:
            return plugin.work_numbered_title(self)

    def friendly_type(self):
        """ Return a friendly document type for this work, such as "Act" or "By-law".
        """
        plugin = plugins.for_work('work-detail', self)
        if plugin:
            return plugin.work_friendly_type(self)

    def amendments_with_initial(self):
        """ Return a list of Amendment objects, including a fake one at the end
        that represents the initial point-in-time.
        """
        initial = Amendment(amended_work=self, date=self.publication_date)
        initial.initial = True

        amendments = list(self.amendments.all())
        amendments.insert(0, initial)
        amendments.reverse()

        return amendments

    def __unicode__(self):
        return '%s (%s)' % (self.frbr_uri, self.title)


@receiver(signals.post_save, sender=Work)
def post_save_work(sender, instance, **kwargs):
    """ Cascade (soft) deletes to linked documents
    """
    if not kwargs['raw'] and not kwargs['created']:
        # cascade updates to ensure documents
        # pick up changes to inherited attributes
        for doc in instance.document_set.all():
            # forces call to doc.copy_attributes()
            doc.save()


class Amendment(models.Model):
    """ An amendment to a work, performed by an amending work.
    """
    amended_work = models.ForeignKey(Work, on_delete=models.CASCADE, null=False, help_text="Work amended.", related_name='amendments')
    amending_work = models.ForeignKey(Work, on_delete=models.CASCADE, null=False, help_text="Work making the amendment.", related_name='+')
    date = models.DateField(null=False, blank=False, help_text="Date of the amendment")

    created_at = models.DateTimeField(auto_now_add=True)
    updated_at = models.DateTimeField(auto_now=True)

    created_by_user = models.ForeignKey(User, on_delete=models.SET_NULL, null=True, related_name='+')
    updated_by_user = models.ForeignKey(User, on_delete=models.SET_NULL, null=True, related_name='+')

    class Meta:
        ordering = ['date']

    def expressions(self):
        """ The amended work's documents (expressions) at this date.
        """
        return self.amended_work.document_set.undeleted().filter(expression_date=self.date)

    def can_delete(self):
        return not self.expressions().exists()


@receiver(signals.post_save, sender=Amendment)
@receiver(signals.pre_delete, sender=Amendment)
def post_save_amendment(sender, instance, **kwargs):
    """ When an amendment is saved, update the expressions of the amended
    work to ensure the details of the amendment (ie. the date) are stashed
    correctly in the document.
    """
    if not kwargs.get('raw'):
        for doc in instance.amended_work.document_set.all():
            # forces call to doc.copy_attributes()
            doc.save()


class DocumentManager(models.Manager):
    def get_queryset(self):
        # defer expensive or unnecessary fields
        return super(DocumentManager, self)\
            .get_queryset()\
            .prefetch_related('work')\
            .defer("search_text", "search_vector")


class DocumentQuerySet(models.QuerySet):
    def undeleted(self):
        return self.filter(deleted=False)

    def published(self):
        return self.filter(draft=False)

    def no_xml(self):
        return self.defer('document_xml')

    def latest_expression(self):
        """ Select only the most recent expression for documents with the same frbr_uri.
        """
        return self.distinct('frbr_uri').order_by('frbr_uri', '-expression_date')

    def get_for_frbr_uri(self, frbr_uri):
        """ Find a single document matching the FRBR URI.

        Raises ValueError if any part of the URI isn't valid.

        See http://docs.oasis-open.org/legaldocml/akn-nc/v1.0/cs01/akn-nc-v1.0-cs01.html#_Toc492651893
        """
        query = self.filter(frbr_uri=frbr_uri.work_uri())

        # filter on language
        if frbr_uri.language:
            query = query.filter(language__language__iso_639_2B=frbr_uri.language)

        # filter on expression date
        expr_date = frbr_uri.expression_date

        if not expr_date:
            # no expression date is equivalent to the "current" version, at time of retrieval
            expr_date = ':' + datetime.date.today().strftime("%Y-%m-%d")

        try:
            if expr_date == '@':
                # earliest document
                query = query.order_by('expression_date')

            elif expr_date[0] == '@':
                # document at this date
                query = query.filter(expression_date=arrow.get(expr_date[1:]).date())

            elif expr_date[0] == ':':
                # latest document at or before this date
                query = query\
                    .filter(expression_date__lte=arrow.get(expr_date[1:]).date())\
                    .order_by('-expression_date')

            else:
                raise ValueError("The expression date %s is not valid" % expr_date)

        except arrow.parser.ParserError:
            raise ValueError("The expression date %s is not valid" % expr_date)

        obj = query.first()
        if obj is None:
            raise ValueError("Document doesn't exist")

        if obj and frbr_uri.language and obj.language.code != frbr_uri.language:
            raise ValueError("The document %s exists but is not available in the language '%s'"
                             % (frbr_uri.work_uri(), frbr_uri.language))

        return obj


class Document(models.Model):
    class Meta:
        permissions = (
            ('publish_document', 'Can publish and edit non-draft documents'),
            ('view_published_document', 'Can view publish documents through the API'),
            ('view_document_xml', 'Can view the source XML of documents'),
        )

    objects = DocumentManager.from_queryset(DocumentQuerySet)()

    work = models.ForeignKey(Work, on_delete=models.CASCADE, db_index=True, null=False)
    """ The work this document is an expression of. Details from the work will be inherited by this document.
    This is not exposed externally. Instead, the document is automatically linked to the appropriate
    work using the FRBR URI.

    You cannot create a document that has an FRBR URI that doesn't match a work.
    """

    frbr_uri = models.CharField(max_length=512, null=False, blank=False, default='/', help_text="Used globally to identify this work")
    """ The FRBR Work URI of this document that uniquely identifies it globally """

    title = models.CharField(max_length=1024, null=False)

    """ The 3-letter ISO-639-2 language code of this document """
    language = models.ForeignKey(Language, null=False, on_delete=models.PROTECT, help_text="Language this document is in.")
    draft = models.BooleanField(default=True, help_text="Drafts aren't available through the public API")
    """ Is this a draft? """

    document_xml = models.TextField(null=True, blank=True)
    """ Raw XML content of the entire document """

    # Date from the FRBRExpression element. This is either the publication date or the date of the last
    # amendment. This is used to identify this particular version of this work, so is stored in the DB.
    expression_date = models.DateField(null=False, blank=False, help_text="Date of publication or latest amendment")

    stub = models.BooleanField(default=False, help_text="Is this a placeholder document without full content?")
    """ Is this a stub without full content? """

    deleted = models.BooleanField(default=False, help_text="Has this document been deleted?")

    # freeform tags via django-taggit
    tags = TaggableManager()

    # for full text search
    search_text = models.TextField(null=True, blank=True)
    search_vector = SearchVectorField(null=True)

    created_at = models.DateTimeField(auto_now_add=True)
    updated_at = models.DateTimeField(auto_now=True)

    created_by_user = models.ForeignKey(User, on_delete=models.SET_NULL, null=True, related_name='+')
    updated_by_user = models.ForeignKey(User, on_delete=models.SET_NULL, null=True, related_name='+')

    # caching attributes
    _expression_uri = None

    @property
    def doc(self):
        """ The wrapped `an.act.Act` that this document works with. """
        if not getattr(self, '_doc', None):
            self._doc = self._make_act(self.document_xml)
        return self._doc

    @property
    def content(self):
        """ Alias for `document_xml` """
        return self.document_xml

    @content.setter
    def content(self, value):
        """ The correct way to update the raw XML of the document. This will re-parse the XML
        and other attributes -- such as the document title and FRBR URI based on the XML. """
        self.reset_xml(value, from_model=False)

    @property
    def year(self):
        return self.work_uri.date.split('-', 1)[0]

    @property
    def number(self):
        return self.work_uri.number

    @property
    def nature(self):
        return self.work_uri.doctype

    @property
    def subtype(self):
        return self.work_uri.subtype

    @property
    def country(self):
        return self.work_uri.country

    @property
    def locality(self):
        return self.work_uri.locality

    def amendments(self):
        if self.expression_date:
            return [a for a in self.work.amendments.all() if a.date <= self.expression_date]
        else:
            return []

    def amendment_events(self):
        return [
            AmendmentEvent(a.date, a.amending_work.title, a.amending_work.frbr_uri)
            for a in self.amendments()]

    @property
    def repeal(self):
        return self.work.repeal

    @property
    def work_uri(self):
        """ The FRBR Work URI as a :class:`FrbrUri` instance that uniquely identifies this work universally. """
        return self.work.work_uri

    @property
    def expression_uri(self):
        """ The FRBR Expression URI as a :class:`FrbrUri` instance that uniquely identifies this expression universally. """
        if self._expression_uri is None:
            self._expression_uri = self.work_uri.clone()
            self._expression_uri.language = self.language.code
            if self.expression_date:
                self._expression_uri.expression_date = '@' + datestring(self.expression_date)
        return self._expression_uri

    @property
    def commencement_date(self):
        return self.work.commencement_date

    @property
    def assent_date(self):
        return self.work.assent_date

    @property
    def publication_name(self):
        return self.work.publication_name

    @property
    def publication_number(self):
        return self.work.publication_number

    @property
    def publication_date(self):
        return self.work.publication_date

    def save(self, *args, **kwargs):
        self.copy_attributes()
        self.update_search_text()
        return super(Document, self).save(*args, **kwargs)

    def save_with_revision(self, user):
        """ Save this document and create a new revision at the same time.
        """
        with reversion.revisions.create_revision():
            reversion.revisions.set_user(user)
            self.save()

    def copy_attributes(self, from_model=True):
        """ Copy attributes from the model into the XML document, or reverse
        if `from_model` is False. """

        if from_model:
            self.copy_attributes_from_work()

            self.doc.title = self.title
            self.doc.frbr_uri = self.frbr_uri
            self.doc.language = self.language.code

            self.doc.work_date = self.doc.publication_date
            self.doc.expression_date = self.expression_date or self.doc.publication_date or arrow.now()
            self.doc.manifestation_date = self.updated_at or arrow.now()
            self.doc.publication_number = self.publication_number
            self.doc.publication_name = self.publication_name
            self.doc.publication_date = self.publication_date
            self.doc.repeal = self.work.repeal

        else:
            self.title = self.doc.title
            self.frbr_uri = self.doc.frbr_uri.work_uri()
            self.expression_date = self.doc.expression_date
            # ensure these are refreshed
            self._expression_uri = None

        # update the model's XML from the Act XML
        self.refresh_xml()

    def copy_attributes_from_work(self):
        """ Copy various attributes from this document's Work onto this
        document.
        """
        for attr in ['frbr_uri']:
            setattr(self, attr, getattr(self.work, attr))

        # copy over amendments at or before this expression date
        self.doc.amendments = self.amendment_events()

        # copy over title if it's not set
        if not self.title:
            self.title = self.work.title

    def update_search_text(self):
        """ Update the `search_text` field with a raw representation of all the text in the document.
        This is used by the `search_vector` field when doing full text search. The `search_vector`
        field is updated from the `search_text` field using a PostgreSQL trigger, installed by
        migration 0032.
        """
        xpath = '|'.join('//a:%s//text()' % c for c in ['coverPage', 'preface', 'preamble', 'body', 'mainBody', 'conclusions'])
        texts = self.doc.root.xpath(xpath, namespaces={'a': self.doc.namespace})
        self.search_text = ' '.join(texts)

    def refresh_xml(self):
        log.debug("Refreshing document xml for %s" % self)
        self.document_xml = self.doc.to_xml()

    def reset_xml(self, xml, from_model=False):
        """ Completely reset the document XML to a new value. If from_model is False,
        also refresh database attributes from the new XML document. """
        # this validates it
        doc = self._make_act(xml)

        # now update ourselves
        self._doc = doc
        self.copy_attributes(from_model)

    def table_of_contents(self):
        builder = plugins.for_document('toc', self)
        return builder.table_of_contents_for_document(self)

    def get_subcomponent(self, component, subcomponent):
        """ Get the named subcomponent in this document, such as `chapter/2` or 'section/13A'.
        :class:`lxml.objectify.ObjectifiedElement` or `None`.
        """
        def search_toc(items):
            for item in items:
                if item.component == component and item.subcomponent == subcomponent:
                    return item.element

                if item.children:
                    found = search_toc(item.children)
                    if found:
                        return found

        return search_toc(self.table_of_contents())

    def versions(self):
        """ Return a queryset of `reversion.models.Version` objects for
        revisions for this work, most recent first.
        """
        content_type = ContentType.objects.get_for_model(self)
        return reversion.models.Version.objects\
            .prefetch_related('revision')\
            .filter(content_type=content_type)\
            .filter(object_id_int=self.id)\
            .order_by('-id')

    def to_html(self, **kwargs):
        from .renderers import HTMLRenderer
        return HTMLRenderer().render(self, **kwargs)

    def element_to_html(self, element):
        """ Render a child element of this document into HTML. """
        from .renderers import HTMLRenderer
        return HTMLRenderer().render(self, element=element)

    def to_pdf(self, **kwargs):
        from .renderers import PDFRenderer
        return PDFRenderer().render(self, **kwargs)

    def element_to_pdf(self, element):
        """ Render a child element of this document into PDF. """
        from .renderers import PDFRenderer
        return PDFRenderer().render(self, element=element)

    def manifestation_url(self, fqdn=''):
        """ Fully-qualified manifestation URL.
        """
        if self.draft:
            return fqdn + reverse('document-detail', kwargs={'pk': self.id})
        else:
            return fqdn + '/api' + self.doc.expression_frbr_uri().manifestation_uri()

    def _make_act(self, xml):
        id = re.sub(r'[^a-zA-Z0-9]', '-', settings.INDIGO_ORGANISATION)
        doc = Act(xml)
        doc.source = [settings.INDIGO_ORGANISATION, id, settings.INDIGO_URL]
        return doc

    @property
    def django_language(self):
        return self.language.language.iso_639_1

    def __unicode__(self):
        return 'Document<%s, %s>' % (self.id, self.title[0:50])

    @classmethod
    def randomized(cls, frbr_uri, **kwargs):
        """ Helper to return a new document with a random FRBR URI
        """
        frbr_uri = FrbrUri.parse(frbr_uri)
        kwargs['work'] = Work.objects.get_for_frbr_uri(frbr_uri.work_uri())
        kwargs['language'] = Country.for_frbr_uri(frbr_uri).primary_language

        doc = cls(frbr_uri=frbr_uri.work_uri(False), expression_date=frbr_uri.expression_date, **kwargs)
        doc.copy_attributes()

        return doc


# version tracking
reversion.revisions.register(Document)
reversion.revisions.register(Work)


def attachment_filename(instance, filename):
    """ Make S3 attachment filenames relative to the document,
    this may be modified to ensure it's unique by the storage system. """
    return 'attachments/%s/%s' % (instance.document.id, os.path.basename(filename))


class Attachment(models.Model):
    document = models.ForeignKey(Document, related_name='attachments', on_delete=models.CASCADE)
    file = models.FileField(upload_to=attachment_filename)
    size = models.IntegerField()
    filename = models.CharField(max_length=255, help_text="Unique attachment filename", db_index=True)
    mime_type = models.CharField(max_length=255)
    created_at = models.DateTimeField(auto_now_add=True)
    updated_at = models.DateTimeField(auto_now=True)

    # TODO: enforce unique filename for document


@receiver(signals.pre_delete, sender=Attachment)
def delete_attachment(sender, instance, **kwargs):
    instance.file.delete()


class Subtype(models.Model):
    name = models.CharField(max_length=1024, help_text="Name of the document subtype")
    abbreviation = models.CharField(max_length=20, help_text="Short abbreviation to use in FRBR URI. No punctuation.", unique=True)

    class Meta:
        verbose_name = 'Document subtype'

    def clean(self):
        if self.abbreviation:
            self.abbreviation = self.abbreviation.lower()

    def __unicode__(self):
        return '%s (%s)' % (self.name, self.abbreviation)


class Colophon(models.Model):
    """ A colophon is the chunk of text included at the
    start of the PDF and standalone HTML files. It includes
    copyright and attribution information and details on
    contacting the publisher.

    To determine which colophon to use for a document,
    Indigo choose the one which most closely matches
    the country of the document.
    """
    name = models.CharField(max_length=1024, help_text='Name of this colophon')
    country = models.ForeignKey(Country, on_delete=models.CASCADE, null=False, help_text='Which country does this colophon apply to?')
    body = models.TextField()

    def __unicode__(self):
        return unicode(self.name)


class Annotation(models.Model):
    document = models.ForeignKey(Document, related_name='annotations', on_delete=models.CASCADE)
    created_by_user = models.ForeignKey(User, on_delete=models.CASCADE, null=False, related_name='+')
    in_reply_to = models.ForeignKey('self', on_delete=models.CASCADE, null=True)
    text = models.TextField(null=False, blank=False)
    anchor_id = models.CharField(max_length=512, null=False, blank=False)
    closed = models.BooleanField(default=False, null=False)
    created_at = models.DateTimeField(auto_now_add=True)
    updated_at = models.DateTimeField(auto_now=True)

    def anchor(self):
        return {'id': self.anchor_id}


class DocumentActivity(models.Model):
    """ Tracks user activity in a document, to help multiple editors see who's doing what.

    Clients ping the server every 5 seconds with a nonce that uniquely identifies them.
    If an entry with that nonce doesn't exist, it's created. Otherwise it's refreshed.
    Entries are vacuumed every ping, cleaning out stale entries.
    """
    document = models.ForeignKey(Document, on_delete=models.CASCADE, null=False, related_name='activities', db_index=True)
    user = models.ForeignKey(User, on_delete=models.CASCADE, null=False, related_name='document_activities')
    nonce = models.CharField(max_length=10, blank=False, null=False)
    created_at = models.DateTimeField(auto_now_add=True)
    updated_at = models.DateTimeField(auto_now=True)

    # dead after we haven't heard from them in how long?
    DEAD_SECS = 2 * 60
    # asleep after we haven't heard from them in how long?
    ASLEEP_SECS = 1 * 60

    class Meta:
        unique_together = ('document', 'user', 'nonce')

    def touch(self):
        self.updated_at = timezone.now()

    def is_asleep(self):
        return (timezone.now() - self.updated_at).total_seconds() > self.ASLEEP_SECS

    @classmethod
    def vacuum(cls, document):
        threshold = timezone.now() - datetime.timedelta(seconds=cls.DEAD_SECS)
        cls.objects.filter(document=document, updated_at__lte=threshold).delete()<|MERGE_RESOLUTION|>--- conflicted
+++ resolved
@@ -200,9 +200,6 @@
 
     @property
     def locality_code(self):
-<<<<<<< HEAD
-        return self.work_uri.locality
-=======
         return self.locality.code
 
     @locality_code.setter
@@ -214,17 +211,6 @@
             self.locality = locality
         else:
             self.locality = None
->>>>>>> 6d20607f
-
-    @locality_code.setter
-    def locality_code(self, value):
-        if value:
-            locality = self.country.localities.filter(code=value).first()
-            if not locality:
-                raise ValueError("No such locality for this country: %s" % value)
-            self.locality = locality
-        else:
-            self.locality = None
 
     @property
     def repeal(self):
