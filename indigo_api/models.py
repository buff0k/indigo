--- conflicted
+++ resolved
@@ -1275,11 +1275,8 @@
     @transition(field=state, source=['open', 'pending_review'], target='cancelled', permission=may_cancel)
     def cancel(self, user):
         self.assigned_to = None
-<<<<<<< HEAD
+        self.closed_at = timezone.now()
         self.save()
-=======
-        self.closed_at = timezone.now()
->>>>>>> 758d74f7
         action.send(user, verb=self.VERBS['cancel'], action_object=self, place_code=self.place.place_code)
 
     # reopen – moves back to 'open'
@@ -1290,11 +1287,8 @@
     @transition(field=state, source=['cancelled', 'done'], target='open', permission=may_reopen)
     def reopen(self, user):
         self.closed_by_user = None
-<<<<<<< HEAD
+        self.closed_at = None
         self.save()
-=======
-        self.closed_at = None
->>>>>>> 758d74f7
         action.send(user, verb=self.VERBS['reopen'], action_object=self, place_code=self.place.place_code)
 
     # unsubmit – moves back to 'open'
