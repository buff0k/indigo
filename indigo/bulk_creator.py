# -*- coding: utf-8 -*-
import re
import csv
import io
import logging

from cobalt import FrbrUri
from django import forms
from django.core.exceptions import ValidationError
from django.core.validators import RegexValidator
from django.conf import settings
import requests
from googleapiclient.discovery import build
from googleapiclient.errors import HttpError
from google.oauth2 import service_account

from indigo.plugins import LocaleBasedMatcher, plugins
from indigo_api.models import Subtype, Work, PublicationDocument, Task, Amendment
from indigo_api.signals import work_changed


class RowValidationFormBase(forms.Form):
    country = forms.CharField()
    locality = forms.CharField(required=False)
    title = forms.CharField()
    primary_work = forms.CharField(required=False)
    subtype = forms.CharField(required=False, validators=[
        RegexValidator(r'^\S+$', 'No spaces allowed.')
    ])
    number = forms.CharField(validators=[
        RegexValidator(r'^[a-zA-Z0-9-]+$', 'No spaces or punctuation allowed (use \'-\' for spaces).')
    ])
    year = forms.CharField(validators=[
        RegexValidator(r'\d{4}', 'Must be a year (yyyy).')
    ])
    publication_name = forms.CharField(required=False)
    publication_number = forms.CharField(required=False)
    publication_date = forms.DateField(error_messages={'invalid': 'Date format should be yyyy-mm-dd.'})
    assent_date = forms.DateField(required=False, error_messages={'invalid': 'Date format should be yyyy-mm-dd.'})
    commencement_date = forms.DateField(required=False, error_messages={'invalid': 'Date format should be yyyy-mm-dd.'})
    stub = forms.BooleanField(required=False)
    # handle spreadsheet that still uses 'principal'
    principal = forms.BooleanField(required=False)
    commenced_by = forms.CharField(required=False)
    amends = forms.CharField(required=False)
    repealed_by = forms.CharField(required=False)

    def clean_title(self):
        title = self.cleaned_data.get('title')
        return re.sub('[\u2028 ]+', ' ', title)


@plugins.register('bulk-creator')
class BaseBulkCreator(LocaleBasedMatcher):
    """ Create works in bulk from a google sheets spreadsheet.
    Subclass RowValidationFormBase() and get_row_validation_form() to check / raise errors for different fields.
    """
    locale = (None, None, None)
    """ The locale this bulk creator is suited for, as ``(country, language, locality)``.
    """
<<<<<<< HEAD
=======
    extra_properties = {}

    """ list of tuples of the form ('alias', 'meaning')
    (to be declared by subclasses), e.g. ('gazettement_date', 'publication_date')
    """
    aliases = []

>>>>>>> f2824f7d
    log = logging.getLogger(__name__)

    _service = None
    _gsheets_secret = None

    GSHEETS_SCOPES = ['https://www.googleapis.com/auth/spreadsheets.readonly']

    def gsheets_id_from_url(self, url):
        match = re.match(r'^https://docs.google.com/spreadsheets/d/(\S+)/', url)
        if match:
            return match.group(1)

    def get_datatable(self, spreadsheet_url, sheet_name):
        spreadsheet_id = self.gsheets_id_from_url(spreadsheet_url)
        if not spreadsheet_id:
            raise ValidationError("Unable to extract key from Google Sheets URL")

        if self.is_gsheets_enabled:
            return self.get_datatable_gsheets(spreadsheet_id, sheet_name)
        else:
            return self.get_datatable_csv(spreadsheet_id)

    def get_datatable_csv(self, spreadsheet_id):
        try:
            url = 'https://docs.google.com/spreadsheets/d/%s/export?format=csv' % spreadsheet_id
            response = requests.get(url, timeout=5)
            response.raise_for_status()
        except requests.RequestException as e:
            raise ValidationError("Error talking to Google Sheets: %s" % str(e))

        reader = csv.reader(io.StringIO(response.content.decode('utf-8')))
        rows = list(reader)

        if not rows or not rows[0]:
            raise ValidationError(
                "Your sheet did not import successfully; "
                "please check that you have link sharing ON (Anyone with the link)."
            )
        return rows

    @property
    def is_gsheets_enabled(self):
        return bool(settings.INDIGO.get('GSHEETS_API_CREDS'))

    def get_spreadsheet_sheets(self, spreadsheet_id):
        if self.is_gsheets_enabled:
            try:
                metadata = self.gsheets_client.spreadsheets()\
                    .get(spreadsheetId=spreadsheet_id)\
                    .execute()
                return metadata['sheets']
            except HttpError as e:
                self.log.warning("Error getting data from google sheets for {}".format(spreadsheet_id), exc_info=e)
                raise ValueError(str(e))

        return []

    def get_datatable_gsheets(self, spreadsheet_id, sheet_name):
        """ Fetch a datatable from a Google Sheets spreadsheet, using the given URL and sheet
        index (tab index).
        """
        try:
            result = self.gsheets_client\
                .spreadsheets().values().get(spreadsheetId=spreadsheet_id, range=sheet_name)\
                .execute()
        except HttpError as e:
            self.log.warning("Error getting data from google sheets for {}".format(spreadsheet_id), exc_info=e)
            raise ValidationError("Unable to access spreadsheet. Is the URL correct and have you shared it with {}?".format(
                self._gsheets_secret['client_email'],
            ))

        rows = result.get('values', [])
        if not rows or not rows[0]:
            raise ValidationError("There doesn't appear to be data in sheet {} of {}".format(sheet_name, spreadsheet_id))
        return rows

    @property
    def gsheets_client(self):
        if not self._service:
            if not self._gsheets_secret:
                self._gsheets_secret = settings.INDIGO['GSHEETS_API_CREDS']
            credentials = service_account.Credentials.from_service_account_info(self._gsheets_secret, scopes=self.GSHEETS_SCOPES)
            self._service = build('sheets', 'v4', credentials=credentials)
        return self._service

    def get_row_validation_form(self, row_data):
        return RowValidationFormBase(row_data)

    def create_works(self, view, table, dry_run, workflow, user):
        self.workflow = workflow
        self.user = user

        works = []

        # clean up headers
        headers = [h.split(' ')[0].lower() for h in table[0]]

        # transform rows into list of dicts for easy access
        rows = [
            {header: row[i] for i, header in enumerate(headers) if header and i < len(row)}
            for row in table[1:]
        ]

        for idx, row in enumerate(rows):
            # ignore if it's blank or explicitly marked 'ignore' in the 'ignore' column
            if row.get('ignore') or not [val for val in row.values() if val]:
                continue

            works.append(self.create_work(view, row, idx, dry_run))

        if not dry_run:
            for info in works:
                if info['status'] == 'success':
                    if info.get('commenced_by'):
                        self.link_commencement(info['work'], info)

                    if info.get('repealed_by'):
                        self.link_repeal(info['work'], info)

                    if info.get('primary_work'):
                        self.link_parent_work(info['work'], info)

                if info['status'] != 'error' and info.get('amends'):
                    # this will check duplicate works as well
                    # (they won't overwrite the existing works but the amendments will be linked)
                    self.link_amendment(info['work'], info)

        return works

    def create_work(self, view, row, idx, dry_run):
        # copy all row details
        info = row
        info['row'] = idx + 2

        row = self.validate_row(view, row)

        if row.get('errors'):
            info['status'] = 'error'
            info['error_message'] = row['errors']
            return info

        frbr_uri = self.get_frbr_uri(row)

        try:
            work = Work.objects.get(frbr_uri=frbr_uri)
            info['work'] = work
            info['status'] = 'duplicate'
            info['amends'] = row.get('amends') or None
            info['commencement_date'] = row.get('commencement_date') or None

        except Work.DoesNotExist:
            work = Work()

            work.frbr_uri = frbr_uri
            work.country = view.country
            work.locality = view.locality
            work.title = row.get('title')
            work.publication_name = row.get('publication_name')
            work.publication_number = row.get('publication_number')
            work.publication_date = row.get('publication_date')
            work.commencement_date = row.get('commencement_date')
            work.assent_date = row.get('assent_date')
            work.stub = row.get('stub')
            # handle spreadsheet that still uses 'principal'
            if 'stub' not in info:
                work.stub = not row.get('principal')
            work.created_by_user = view.request.user
            work.updated_by_user = view.request.user
            self.add_extra_properties(work, info)

            try:
                work.full_clean()
                if not dry_run:
                    work.save_with_revision(view.request.user)

                    # signals
                    work_changed.send(sender=work.__class__, work=work, request=view.request)

                    # info for links
                    pub_doc_params = {
                        'date': row.get('publication_date'),
                        'number': work.publication_number,
                        'publication': work.publication_name,
                        'country': view.country.place_code,
                        'locality': view.locality.code if view.locality else None,
                    }
                    info['params'] = pub_doc_params

                    self.link_publication_document(work, info)

                    if not work.stub:
                        self.create_task(work, info, task_type='import')

                info['work'] = work
                info['status'] = 'success'

            except ValidationError as e:
                info['status'] = 'error'
                if hasattr(e, 'message_dict'):
                    info['error_message'] = ' '.join(
                        ['%s: %s' % (f, '; '.join(errs)) for f, errs in e.message_dict.items()]
                    )
                else:
                    info['error_message'] = str(e)

        return info

    def transform_aliases(self, row):
        """ Adds the term the platform expects to `row` for validation (and later saving).
        e.g. if the spreadsheet has `gazettement_date` where we expect `publication_date`,
        `publication_date` and the appropriate value will be added to `row`
        if ('gazettement_date', 'publication_date') was specified in the subclass's aliases
        """
        for alias, meaning in self.aliases:
            if alias in row:
                row[meaning] = row[alias]

    def transform_error_aliases(self, errors):
        """ Changes the term the platform expects back into its alias for displaying.
        e.g. if spreadsheet has `gazettement_date` where we expect `publication_date`,
        the error will display as `gazettement_date`
        if ('gazettement_date', 'publication_date') was specified in the subclass's aliases
        """
        for alias, meaning in self.aliases:
            for title in errors.keys():
                if meaning == title:
                    errors[alias] = errors.pop(title)

    def validate_row(self, view, row):
        row_country = row.get('country')
        row_locality = row.get('locality')
        row_subtype = row.get('subtype')
        self.transform_aliases(row)
        available_subtypes = [s.abbreviation for s in Subtype.objects.all()]

        row_data = row
        row_data['country'] = view.country.code
        row_data['locality'] = view.locality.code if view.locality else None
        form = self.get_row_validation_form(row_data)

        # Extra validation
        # - if the subtype hasn't been registered
        if row_subtype and row_subtype.lower() not in available_subtypes:
            form.add_error('subtype', 'The subtype given ({}) doesn\'t match any in the list: {}.'
                           .format(row.get('subtype'), ", ".join(available_subtypes)))

        # - if the country is missing or doesn't match
        if not row_country or view.country.code != row_country.lower():
            form.add_error('country', 'The country code given in the spreadsheet ({}) '
                                      'doesn\'t match the code for the country you\'re working in ({}).'
                                      .format(row_country or 'Missing', view.country.code.upper()))

        # - if you're working on the country level but the spreadsheet gives a locality
        #   or the locality doesn't match
        if row_locality:
            if not view.locality:
                form.add_error('locality', 'The spreadsheet gives a locality code ({}), '
                                           'but you\'re working in a country ({}).'
                                           .format(row_locality, view.country.code.upper()))

            elif not view.locality.code == row_locality.lower():
                form.add_error('locality', 'The locality code given in the spreadsheet ({}) '
                                           'doesn\'t match the code for the locality you\'re working in ({}).'
                                           .format(row_locality, view.locality.code.upper()))

        # - if you're working on the locality level but the spreadsheet doesn't give one
        if not row_locality and view.locality:
            form.add_error('locality', 'The spreadsheet doesn\'t give a locality code, '
                                       'but you\'re working in {} ({}).'
                                       .format(view.locality, view.locality.code.upper()))

        errors = form.errors
        self.transform_error_aliases(errors)

        row = form.cleaned_data
        row['errors'] = errors
        return row

    def get_frbr_uri(self, row):
        frbr_uri = FrbrUri(country=row.get('country'),
                           locality=row.get('locality'),
                           doctype='act',
                           subtype=row.get('subtype'),
                           date=row.get('year'),
                           number=row.get('number'),
                           actor=None)

        return frbr_uri.work_uri().lower()

    def add_extra_properties(self, work, info):
        place = self.locality or self.country
        for extra_property in place.settings.work_properties.keys():
            if info.get(extra_property):
                work.properties[extra_property] = info.get(extra_property)

    def link_publication_document(self, work, info):
        params = info.get('params')
        locality_code = self.locality.code if self.locality else None
        finder = plugins.for_locale('publications', self.country.code, None, locality_code)

        if not finder or not params.get('date'):
            return self.create_task(work, info, task_type='link-publication-document')

        publications = finder.find_publications(params)

        if len(publications) != 1:
            return self.create_task(work, info, task_type='link-publication-document')

        pub_doc_details = publications[0]
        pub_doc = PublicationDocument()
        pub_doc.work = work
        pub_doc.file = None
        pub_doc.trusted_url = pub_doc_details.get('url')
        pub_doc.size = pub_doc_details.get('size')
        pub_doc.save()

    def link_commencement(self, work, info):
        # if the work is `commenced_by` something, try linking it
        # make a task if this fails
        title = info['commenced_by']
        work = info['work']
        commencing_work = self.find_work_by_title(title)
        if not commencing_work:
            return self.create_task(work, info, task_type='link-commencement')

        work.commencing_work = commencing_work
        try:
            work.save_with_revision(self.user)
        except ValidationError:
            self.create_task(work, info, task_type='link-commencement')

    def link_repeal(self, work, info):
        # if the work is `repealed_by` something, try linking it
        # make a task if this fails
        # (either because the work isn't found or because the repeal date isn't right,
        # which could be because it doesn't exist or because it's in the wrong format)
        repealing_work = self.find_work_by_title(info['repealed_by'])
        if not repealing_work:
            return self.create_task(work, info, task_type='link-repeal')

        repeal_date = repealing_work.commencement_date
        if not repeal_date:
            return self.create_task(work, info, task_type='link-repeal')

        work.repealed_by = repealing_work
        work.repealed_date = repeal_date

        try:
            work.save_with_revision(self.user)
        except ValidationError:
            self.create_task(work, info, task_type='link-repeal')

    def link_parent_work(self, work, info):
        # if the work has a `primary_work`, try linking it
        # make a task if this fails
        parent_work = self.find_work_by_title(info['primary_work'])
        if not parent_work:
            return self.create_task(work, info, task_type='link-primary-work')

        work.parent_work = parent_work

        try:
            work.save_with_revision(self.user)
        except ValidationError:
            self.create_task(work, info, task_type='link-primary-work')

    def link_amendment(self, work, info):
        # if the work `amends` something, try linking it
        # (this will only work if there's only one amendment listed)
        # make a task if this fails
        amended_work = self.find_work_by_title(info['amends'])
        if not amended_work:
            return self.create_task(work, info, task_type='link-amendment')

        date = info.get('commencement_date') or work.commencement_date
        if not date:
            return self.create_task(work, info, task_type='link-amendment')

        try:
            Amendment.objects.get(
                amended_work=amended_work,
                amending_work=work,
                date=date
            )

        except Amendment.DoesNotExist:
            amendment = Amendment()
            amendment.amended_work = amended_work
            amendment.amending_work = work
            amendment.created_by_user = self.user
            amendment.date = date
            amendment.save()

    def create_task(self, work, info, task_type):
        task = Task()

        if task_type == 'link-publication-document':
            task.title = 'Link gazette'
            task.description = '''This work's gazette (original publication document) could not be linked automatically – see row {}.
Find it and upload it manually.'''.format(info['row'])

        elif task_type == 'import':
            task.title = 'Import content'
            task.description = '''Import a point in time for this work; either the initial publication or a later consolidation.
Make sure the document's expression date is correct.'''

        elif task_type == 'link-commencement':
            task.title = 'Link commencement'
            task.description = '''On the spreadsheet, it says that this work is commenced by '{}' – see row {}.

The commencement work could not be linked automatically.
Possible reasons:
– a typo in the spreadsheet
– the commencing work hasn't been imported.

Check the spreadsheet for reference and link it manually.'''.format(info['commenced_by'], info['row'])

        elif task_type == 'link-amendment':
            task.title = 'Link amendment(s)'
            amended_title = info['amends']
            if len(amended_title) > 256:
                amended_title = "".join(amended_title[:256] + ', etc')
            task.description = '''On the spreadsheet, it says that this work amends '{}' – see row {}.

The amendment could not be linked automatically.
Possible reasons:
– more than one amended work listed
– a typo in the spreadsheet
– no date for the amendment
– the amended work hasn't been imported.

Check the spreadsheet for reference and link it/them manually,
or add the 'Pending commencement' label to this task if it doesn't have a date yet.'''.format(amended_title, info['row'])

        elif task_type == 'link-repeal':
            task.title = 'Link repeal'
            task.description = '''On the spreadsheet, it says that this work was repealed by '{}' – see row {}.

The repeal could not be linked automatically.
Possible reasons:
– a typo in the spreadsheet
– no date for the repeal
– the repealing work hasn't been imported.

Check the spreadsheet for reference and link it manually,
or add the 'Pending commencement' label to this task if it doesn't have a date yet.'''.format(info['repealed_by'], info['row'])

        elif task_type == 'link-primary-work':
            task.title = 'Link primary work'
            task.description = '''On the spreadsheet, it says that this work's primary work is '{}' – see row {}.

The primary work could not be linked automatically.
Possible reasons:
– a typo in the spreadsheet
– the primary work hasn't been imported.

Check the spreadsheet for reference and link it manually.'''.format(info['primary_work'], info['row'])

        task.country = self.country
        task.locality = self.locality
        task.work = work
        task.code = task_type
        task.created_by_user = self.user

        # need to save before assigning workflow because of M2M relation
        task.save()
        if self.workflow:
            task.workflows = [self.workflow]
            task.save()

        return task

    def find_work_by_title(self, title):
        potential_matches = Work.objects.filter(title=title, country=self.country, locality=self.locality)
        if len(potential_matches) == 1:
            return potential_matches.first()
<|MERGE_RESOLUTION|>--- conflicted
+++ resolved
@@ -58,16 +58,12 @@
     locale = (None, None, None)
     """ The locale this bulk creator is suited for, as ``(country, language, locality)``.
     """
-<<<<<<< HEAD
-=======
-    extra_properties = {}
-
+
+    aliases = []
     """ list of tuples of the form ('alias', 'meaning')
     (to be declared by subclasses), e.g. ('gazettement_date', 'publication_date')
     """
-    aliases = []
-
->>>>>>> f2824f7d
+
     log = logging.getLogger(__name__)
 
     _service = None
