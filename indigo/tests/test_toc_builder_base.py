--- conflicted
+++ resolved
@@ -53,11 +53,7 @@
             document_xml=component_fixture(text="hi"),
             language=self.eng)
 
-<<<<<<< HEAD
-        elem = doc.doc.root.xpath("//a:attachment//*[@id='section-1']", namespaces={'a': doc.doc.namespace})[0]
-=======
-        elem = doc.doc.root.xpath("//*[@eId='sec_1']")[0]
->>>>>>> 798edf74
+        elem = doc.doc.root.xpath("//a:attachment//*[@eId='sec_1']", namespaces={'a': doc.doc.namespace})[0]
 
         toc = self.builder.table_of_contents_entry_for_element(doc, elem)
         self.assertEqual(toc.as_dict(), {
