--- conflicted
+++ resolved
@@ -468,7 +468,8 @@
         error_tasks = [t.title for t in error.tasks.all()]
         self.assertIn('Link amendment', error_tasks)
 
-<<<<<<< HEAD
+        # TODO: add test for amendment of duplicate main work
+
     def test_link_amendments_passive(self):
         # preview
         works = self.get_works(True, 'amendments_passive.csv')
@@ -521,9 +522,6 @@
         # self.assertIn(amend_2, amenders)
         # error_tasks = [t.title for t in error.tasks.all()]
         # self.assertIn('Link amendment pending commencement', amend3_tasks)
-=======
-        # TODO: add test for amendment of duplicate main work
->>>>>>> 984afeee
 
     def test_link_repeals_passive(self):
         # preview
