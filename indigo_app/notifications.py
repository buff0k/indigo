--- conflicted
+++ resolved
@@ -31,21 +31,15 @@
                 'recipient': action.target,
             })
 
-<<<<<<< HEAD
-        elif action.verb == 'closed':
+        elif action.verb == Task.VERBS['close']:
             if task.submitted_by_user and task.submitted_by_user != action.actor:
                 self.send_templated_email('task_closed_submitter', [task.submitted_by_user], {
-=======
-        elif action.verb == Task.VERBS['close']:
-            if task.last_assigned_to and task.last_assigned_to != action.actor:
-                self.send_templated_email('task_closed_submitter', [task.last_assigned_to], {
->>>>>>> 5cca3041
                     'action': action,
                     'task': task,
                     'recipient': task.submitted_by_user,
                 })
 
-        elif action.verb == 'submitted' and task.reviewed_by_user:
+        elif action.verb == Task.VERBS['submit'] and task.reviewed_by_user:
             self.send_templated_email('task_resubmitted', [task.reviewed_by_user], {
                 'action': action,
                 'task': task,
