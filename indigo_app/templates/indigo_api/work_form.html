--- conflicted
+++ resolved
@@ -366,13 +366,8 @@
 
         <div class="form-row">
           <div class="form-group col-4">
-<<<<<<< HEAD
-            <label for="work_country" class="required">{{ form.country.label }}</label>
-            <select id="work_country" class="form-control">
-=======
             <label for="{{ form.country.id_for_label }}" class="required">{{ form.country.label }}</label>
             <select id="{{ form.country.id_for_label }}" class="form-control" name="{{ form.country.html_name }}">
->>>>>>> ff06f06c
               {% for val, label in form.fields.country.choices %}
                 <option value="{{ val }}" {% if val == form.country.value %}selected{% endif %} name="{{ form.country.html_name }}">{{ label }}</option>
               {% endfor %}
@@ -380,17 +375,8 @@
           </div>
 
           <div class="form-group col-4">
-<<<<<<< HEAD
-            <label for="work_locality">{{ form.locality.label }}</label>
-            <select id="work_locality" class="form-control">
-              <option value="">(none)</option>
-              {% for val, label in form.fields.locality.choices %}
-                <option value="{{ val }}" {% if val == form.locality.value %}selected{% endif %} name="{{ form.locality.html_name }}">{{ label }}</option>
-              {% endfor %}
-=======
             <label for="{{ form.locality.id_for_label }}">{{ form.locality.label }}</label>
             <select id="{{ form.locality.id_for_label }}" class="form-control" name="{{ form.locality.html_name }}">
->>>>>>> ff06f06c
             </select>
           </div>
 
