{% extends "place/tabbed_layout.html" %}
{% load activity_tags humanize indigo_app account comments %}

{% block title %}{{ task.title }}{% endblock %}

{% block content %}
<<<<<<< HEAD
  <div class="container mt-3 mb-5">
    {% if not task.state == 'done' and not task.state == 'cancelled' and change_task_permission %}
      <div class="float-right">
        <a href="{% url 'task_edit' place=place.place_code pk=task.pk %}" class="btn btn-primary">Edit task</a>
      </div>
    {% endif %}
=======
<div class="container mt-3 mb-5">
  {% if not task.state == 'done' and not task.state == 'cancelled' and task.change_task_permission %}
  <div class="float-right">
    <a href="{% url 'task_edit' place=place.place_code pk=task.pk %}" class="btn btn-primary">Edit task</a>
  </div>
  {% endif %}

  <div class="d-flex mb-3">
    <div class="mr-3 text-center">
      {% if task.state == 'open' and task.assigned_to %}
        <span class="badge task-badge task-badge-assigned" title="assigned"><i class="fas fa-fw task-icon-assigned"></i></span><br>
      {% else %}
        <span class="badge task-badge task-badge-{{ task.state }}" title="{{ task.state }}"><i class="fas fa-fw task-icon-{{ task.state }}"></i></span><br>
      {% endif %}
      <span class="text-muted">#{{ task.pk }}</span>
    </div>
>>>>>>> ae05a499

    <div class="d-flex mb-3">
      <div class="mr-3 text-center">
        {% if task.state == 'open' and task.assigned_to %}
          <span class="badge task-badge task-badge-assigned" title="assigned"><i
                  class="fas fa-fw task-icon-assigned"></i></span><br>
        {% else %}
          <span class="badge task-badge task-badge-{{ task.state }}" title="{{ task.state }}"><i
                  class="fas fa-fw task-icon-{{ task.state }}"></i></span><br>
        {% endif %}
        <span class="text-muted">#{{ task.pk }}</span>
      </div>

      <div>
        <h5>{{ task.title }}</h5>

        {% if task.document %}
          <div class="mb-2">
            <a href="{% url 'document' doc_id=task.document.id %}">{{ task.document.title }}
              @ {{ task.document.expression_date|date:'Y-m-d' }} · {{ task.document.language }}</a><br>
            <span class="text-muted">{{ task.work.frbr_uri }}</span>
          </div>
        {% elif task.work %}
          <div class="mb-2">
            <a href="{% url 'work' frbr_uri=task.work.frbr_uri %}"
               data-popup-url="{% url 'work_popup' frbr_uri=task.work.frbr_uri %}">{{ task.work.title }}</a><br>
            <span class="text-muted">{{ task.work.frbr_uri }}</span>
          </div>
        {% endif %}
      </div>
    </div>

    <div class="row">
      <div class="col-9">
        <div class="card">
          <div class="card-body">
            {{ task.description|default:''|urlize|linebreaksbr }}
          </div>
        </div>

        <ul class="activity-list">
          {% activity_stream 'action_object' task %}
          {% for action in stream reversed %}
            <li class="activity-item">
              {% include 'indigo_app/actions/_action.html' with action=action this_task=True ignore_place=True %}
            </li>
          {% endfor %}
          {% get_comment_list for task as comment_list %}
          {% for comment in comment_list %}
            <li class="activity-item card">
              <div class="card-header">
                {% user_profile task.created_by_user %} commented
                <span class="time-ago" data-timestamp="{{ comment.submit_date|date:'c' }}">{{ comment.submit_date|date:"Y-m-d H:i" }}</span>:
              </div>
              <div class="card-body">
                {{ comment.comment|urlize|linebreaksbr }}
              </div>
            </li>
          {% endfor %}
          {% if task.anchor_id %}
            <li class="activity-item">
              {% with task.resolve_anchor as anchor %}
                {% if anchor.element %}
                  Here is
                  <a href="{% url 'document' doc_id=task.document.pk %}?toc={{ anchor.toc_entry.qualified_id|default:'' }}&anntn={{ task.annotation.id }}">{{ anchor.toc_entry.title }}</a>
                  as it appears currently
                  {% if not anchor.exact_match %}(<b>{{ task.anchor.id }}</b> may have been moved or
                    removed){% endif %}
                  <div class="sheet-outer"
                       {% if not anchor.is_toc_element %}data-highlight="{{ task.anchor.id }}"{% endif %}>
                    <div class="sheet-inner is-fragment">
                      <div class="akoma-ntoso country-{{ anchor.document.country }}">{{ anchor.toc_element_html|safe }}</div>
                    </div>
                  </div>
                {% else %}
                  The content at <b>{{ anchor.toc_entry.title|default:task.anchor.id }}</b> is not
                  available and may have been moved or removed.
                {% endif %}
              {% endwith %}
            </li>
          {% endif %}
        </ul>

        <hr>

        {% if user.is_authenticated %}
          {% get_comment_form for task as form %}
          <form action="{% comment_form_target %}" method="post" id="task-comment-form">
            {% csrf_token %}
            {{ form.honeypot.as_hidden }}
            {{ form.content_type }}
            {{ form.object_pk }}
            {{ form.timestamp }}
            {{ form.security_hash }}
            <input type="hidden" name="next" value="{% url 'task_detail' place=place.place_code pk=task.pk %}"/>

            <div class="card">
              <div class="card-body">
                <textarea id="id_comment" name="comment" class="form-control mb-3" maxlength="3000" rows="3"
                          cols="80" placeholder="Add a comment"></textarea>

                <div class="text-right">
                  <input class="btn btn-primary" type="submit" value="Add comment" id="id_submit" disabled>
                </div>
              </div>
            </div>

          </form>
        {% else %}
          <p>Please <a href="{{ login_url }}">log in</a> to leave a comment.</p>
        {% endif %}

        <hr>

<<<<<<< HEAD
        <div class="mt-3">
          <form method="POST">
            {% csrf_token %}

            {% if task.state == 'open' and submit_task_permission %}
              <button class="btn btn-primary" type="submit"
                      data-confirm="Are you sure you want to submit this task for review?"
                      formaction="{% url 'submit_task' place=place.place_code pk=task.pk %}">Submit for
                review
              </button>
=======
          {% if task.state == 'open' and task.submit_task_permission %}
            <button class="btn btn-primary" type="submit" data-confirm="Are you sure you want to submit this task for review?" formaction="{% url 'submit_task' place=place.place_code pk=task.pk %}">Submit for review</button>
          {% endif %}

          {% if task.state == 'cancelled' or task.state == 'done' %}
            {% if task.reopen_task_permission %}
            <button class="btn btn-primary" type="submit" data-confirm="Are you sure you want to reopen this task?" formaction="{% url 'reopen_task' place=place.place_code pk=task.pk %}">Reopen</button>
>>>>>>> ae05a499
            {% endif %}

<<<<<<< HEAD
            {% if task.state == 'cancelled' or task.state == 'done' %}
              {% if reopen_task_permission %}
                <button class="btn btn-primary" type="submit"
                        data-confirm="Are you sure you want to reopen this task?"
                        formaction="{% url 'reopen_task' place=place.place_code pk=task.pk %}">Reopen
                </button>
              {% endif %}
            {% endif %}

            {% if task.state == 'pending_review' and unsubmit_task_permission %}
              <button class="btn btn-primary" type="submit"
                      data-confirm="Are you sure you want to unsubmit this task?"
                      formaction="{% url 'unsubmit_task' place=place.place_code pk=task.pk %}">Unsubmit
              </button>
            {% endif %}
=======
          {% if task.state == 'pending_review' and task.unsubmit_task_permission %}
            <button class="btn btn-primary" type="submit" data-confirm="Are you sure you want to unsubmit this task?" formaction="{% url 'unsubmit_task' place=place.place_code pk=task.pk %}">Unsubmit</button>
          {% endif %}

          {% if task.state == 'pending_review' and task.close_task_permission %}
            <button class="btn btn-success" type="submit" data-confirm="Are you sure you want to close this task?" formaction="{% url 'close_task' place=place.place_code pk=task.pk %}">All done</button>
          {% endif %}
        </form>
>>>>>>> ae05a499

            {% if task.state == 'pending_review' and close_task_permission %}
              <button class="btn btn-success" type="submit"
                      data-confirm="Are you sure you want to close this task?"
                      formaction="{% url 'close_task' place=place.place_code pk=task.pk %}">All done
              </button>
            {% endif %}
          </form>

        </div>
      </div>

      <div class="col-3">
        <h6>Assigned to</h6>
        <div class="mb-2">
          {% if task.assigned_to %}
            {% user_profile task.assigned_to %}
          {% else %}
            <em>Unassigned</em>
          {% endif %}
        </div>

        {% if perms.indigo_api.change_task %}
          <form method="POST">
            {% csrf_token %}
            {% if task.assigned_to %}
              <button class="btn btn-outline-danger mb-3" type="submit"
                      data-confirm="Are you sure you want to unassign this task?"
                      formaction="{% url 'unassign_task' place=place.place_code pk=task.pk %}">Unassign
              </button>
            {% endif %}

            {% if task.potential_assignees %}
              <div class="dropdown">
                <button class="btn btn-outline-secondary mb-3 dropdown-toggle" type="button"
                        id="dropdownMenuButton" data-toggle="dropdown" aria-haspopup="true"
                        aria-expanded="false">
                  Assign to
                </button>
                <div class="dropdown-menu" aria-labelledby="dropdownMenuButton">
                  {% for potential_assignee in task.potential_assignees %}
                    <button class="dropdown-item mb-1" type="submit" name="user_id"
                            value="{{ potential_assignee.id }}"
                            formaction="{% url 'assign_task' place=place.place_code pk=task.pk %}">{% user_display potential_assignee %}</button>
                  {% endfor %}
                </div>
              </div>
            {% endif %}
          </form>
        {% endif %}

        <h6>Labels</h6>
        <ul class="list-unstyled">
          {% with task.labels.all as labels %}
            {% if labels %}
              {% for label in labels %}
                <li><span class="badge badge-secondary"
                          title="{{ label.description }}">{{ label.title }}</span></li>
              {% endfor %}
            {% else %}
              <li><em>None</em></li>
            {% endif %}
          {% endwith %}
        </ul>

        {% with task.workflows.all as workflows %}
          <form action="{% url 'task_workflows' place=place.place_code pk=task.pk %}" method="POST"
                data-submit="ajax">
            {% csrf_token %}

            <select class="selectpicker" multiple name="workflows" onchange="$(this.form).trigger('submit')"
                    data-dropdown-align-right="true" data-style="btn-link pl-0 text-dark"
                    {% if not perms.indigo_api.change_task %}disabled{% endif %}
                    data-none-selected-text="Workflows" data-selected-text-format="static">

              {% for workflow in possible_workflows|dictsort:'title' %}
                <option value="{{ workflow.id }}" {% if workflow in workflows %}selected{% endif %}>
                  #{{ workflow.pk }} – {{ workflow.title }}</option>
              {% endfor %}
            </select>
          </form>
          <ul class="list-unstyled mb-2">
            {% if workflows %}
              {% for workflow in workflows|dictsort:'title' %}
                <li>
                  <a href="{% url 'workflow_detail' place=place.place_code pk=workflow.pk %}">#{{ workflow.pk }}
                    – {{ workflow.title }}</a></li>
              {% endfor %}
            {% else %}
              <li><em>None</em></li>
            {% endif %}
          </ul>
        {% endwith %}

      </div>
    </div>
  </div>
{% endblock %}<|MERGE_RESOLUTION|>--- conflicted
+++ resolved
@@ -4,40 +4,19 @@
 {% block title %}{{ task.title }}{% endblock %}
 
 {% block content %}
-<<<<<<< HEAD
   <div class="container mt-3 mb-5">
-    {% if not task.state == 'done' and not task.state == 'cancelled' and change_task_permission %}
+    {% if not task.state == 'done' and not task.state == 'cancelled' and task.change_task_permission %}
       <div class="float-right">
         <a href="{% url 'task_edit' place=place.place_code pk=task.pk %}" class="btn btn-primary">Edit task</a>
       </div>
     {% endif %}
-=======
-<div class="container mt-3 mb-5">
-  {% if not task.state == 'done' and not task.state == 'cancelled' and task.change_task_permission %}
-  <div class="float-right">
-    <a href="{% url 'task_edit' place=place.place_code pk=task.pk %}" class="btn btn-primary">Edit task</a>
-  </div>
-  {% endif %}
-
-  <div class="d-flex mb-3">
-    <div class="mr-3 text-center">
-      {% if task.state == 'open' and task.assigned_to %}
-        <span class="badge task-badge task-badge-assigned" title="assigned"><i class="fas fa-fw task-icon-assigned"></i></span><br>
-      {% else %}
-        <span class="badge task-badge task-badge-{{ task.state }}" title="{{ task.state }}"><i class="fas fa-fw task-icon-{{ task.state }}"></i></span><br>
-      {% endif %}
-      <span class="text-muted">#{{ task.pk }}</span>
-    </div>
->>>>>>> ae05a499
 
     <div class="d-flex mb-3">
       <div class="mr-3 text-center">
         {% if task.state == 'open' and task.assigned_to %}
-          <span class="badge task-badge task-badge-assigned" title="assigned"><i
-                  class="fas fa-fw task-icon-assigned"></i></span><br>
+          <span class="badge task-badge task-badge-assigned" title="assigned"><i class="fas fa-fw task-icon-assigned"></i></span><br>
         {% else %}
-          <span class="badge task-badge task-badge-{{ task.state }}" title="{{ task.state }}"><i
-                  class="fas fa-fw task-icon-{{ task.state }}"></i></span><br>
+          <span class="badge task-badge task-badge-{{ task.state }}" title="{{ task.state }}"><i class="fas fa-fw task-icon-{{ task.state }}"></i></span><br>
         {% endif %}
         <span class="text-muted">#{{ task.pk }}</span>
       </div>
@@ -143,60 +122,26 @@
 
         <hr>
 
-<<<<<<< HEAD
         <div class="mt-3">
           <form method="POST">
             {% csrf_token %}
 
-            {% if task.state == 'open' and submit_task_permission %}
-              <button class="btn btn-primary" type="submit"
-                      data-confirm="Are you sure you want to submit this task for review?"
-                      formaction="{% url 'submit_task' place=place.place_code pk=task.pk %}">Submit for
-                review
-              </button>
-=======
-          {% if task.state == 'open' and task.submit_task_permission %}
-            <button class="btn btn-primary" type="submit" data-confirm="Are you sure you want to submit this task for review?" formaction="{% url 'submit_task' place=place.place_code pk=task.pk %}">Submit for review</button>
-          {% endif %}
-
-          {% if task.state == 'cancelled' or task.state == 'done' %}
-            {% if task.reopen_task_permission %}
-            <button class="btn btn-primary" type="submit" data-confirm="Are you sure you want to reopen this task?" formaction="{% url 'reopen_task' place=place.place_code pk=task.pk %}">Reopen</button>
->>>>>>> ae05a499
-            {% endif %}
-
-<<<<<<< HEAD
+            {% if task.state == 'open' and task.submit_task_permission %}
+              <button class="btn btn-primary" type="submit" data-confirm="Are you sure you want to submit this task for review?" formaction="{% url 'submit_task' place=place.place_code pk=task.pk %}">Submit for review</button>
+            {% endif %}
+
             {% if task.state == 'cancelled' or task.state == 'done' %}
-              {% if reopen_task_permission %}
-                <button class="btn btn-primary" type="submit"
-                        data-confirm="Are you sure you want to reopen this task?"
-                        formaction="{% url 'reopen_task' place=place.place_code pk=task.pk %}">Reopen
-                </button>
+              {% if task.reopen_task_permission %}
+                <button class="btn btn-primary" type="submit" data-confirm="Are you sure you want to reopen this task?" formaction="{% url 'reopen_task' place=place.place_code pk=task.pk %}">Reopen</button>
               {% endif %}
             {% endif %}
 
-            {% if task.state == 'pending_review' and unsubmit_task_permission %}
-              <button class="btn btn-primary" type="submit"
-                      data-confirm="Are you sure you want to unsubmit this task?"
-                      formaction="{% url 'unsubmit_task' place=place.place_code pk=task.pk %}">Unsubmit
-              </button>
-            {% endif %}
-=======
-          {% if task.state == 'pending_review' and task.unsubmit_task_permission %}
-            <button class="btn btn-primary" type="submit" data-confirm="Are you sure you want to unsubmit this task?" formaction="{% url 'unsubmit_task' place=place.place_code pk=task.pk %}">Unsubmit</button>
-          {% endif %}
-
-          {% if task.state == 'pending_review' and task.close_task_permission %}
-            <button class="btn btn-success" type="submit" data-confirm="Are you sure you want to close this task?" formaction="{% url 'close_task' place=place.place_code pk=task.pk %}">All done</button>
-          {% endif %}
-        </form>
->>>>>>> ae05a499
-
-            {% if task.state == 'pending_review' and close_task_permission %}
-              <button class="btn btn-success" type="submit"
-                      data-confirm="Are you sure you want to close this task?"
-                      formaction="{% url 'close_task' place=place.place_code pk=task.pk %}">All done
-              </button>
+            {% if task.state == 'pending_review' and task.unsubmit_task_permission %}
+              <button class="btn btn-primary" type="submit" data-confirm="Are you sure you want to unsubmit this task?" formaction="{% url 'unsubmit_task' place=place.place_code pk=task.pk %}">Unsubmit</button>
+            {% endif %}
+
+            {% if task.state == 'pending_review' and task.close_task_permission %}
+              <button class="btn btn-success" type="submit" data-confirm="Are you sure you want to close this task?" formaction="{% url 'close_task' place=place.place_code pk=task.pk %}">All done</button>
             {% endif %}
           </form>
 
