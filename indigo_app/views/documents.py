--- conflicted
+++ resolved
@@ -39,11 +39,8 @@
             .to_representation(
                 doc.work.expressions().all()
             ))
-<<<<<<< HEAD
         context['comparison_expressions'] = doc.work.expressions().filter(language=doc.language).order_by('-expression_date')
-=======
         context['place'] = doc.work.place
->>>>>>> bd9c8ec1
         context['country'] = doc.work.country
         context['locality'] = doc.work.locality
 
