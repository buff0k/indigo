# coding=utf-8

from __future__ import unicode_literals

import json
import io
import re
import logging
from itertools import chain
from datetime import timedelta

from django.core.exceptions import ValidationError
from django.contrib import messages
from django.views.generic import DetailView, FormView, UpdateView, CreateView, DeleteView, View
from django.views.generic.detail import SingleObjectMixin
from django.views.generic.list import MultipleObjectMixin
from django.http import Http404, JsonResponse
from django.urls import reverse
from django.shortcuts import redirect, get_object_or_404
from reversion import revisions as reversion
import datetime
import requests
import unicodecsv as csv

from indigo.plugins import plugins
from indigo_api.models import Subtype, Work, Amendment, Document, Task, PublicationDocument, WorkProperty, \
    VocabularyTopic
from indigo_api.serializers import WorkSerializer, AttachmentSerializer
from indigo_api.views.attachments import view_attachment
from indigo_api.signals import work_changed
from indigo_app.revisions import decorate_versions
from indigo_app.forms import BatchCreateWorkForm, ImportDocumentForm, WorkForm, WorkPropertyFormSet
from indigo_metrics.models import WorkMetrics

from .base import AbstractAuthedIndigoView, PlaceViewBase


log = logging.getLogger(__name__)


class WorkViewBase(PlaceViewBase, AbstractAuthedIndigoView, SingleObjectMixin):
    """ Base class for views based on a single work. This finds the work from
    the FRBR URI in the URL, and makes a `work` property available on the view.

    It also ensures that the place-lookup code picks up the place details from
    the FRBR URI.
    """
    model = Work
    context_object_name = 'work'
    # load work based on the frbr_uri
    pk_url_kwarg = None
    slug_url_kwarg = 'frbr_uri'
    slug_field = 'frbr_uri'

    def determine_place(self):
        if 'place' not in self.kwargs:
            self.kwargs['place'] = self.kwargs['frbr_uri'].split('/', 2)[1]
        return super(WorkViewBase, self).determine_place()

    def get_context_data(self, **kwargs):
        context = super(WorkViewBase, self).get_context_data(work=self.work, **kwargs)
        context['work_json'] = json.dumps(WorkSerializer(instance=self.work, context={'request': self.request}).data)
        return context

    def get_work_timeline(self):
        # add other dates to timeline
        work_timeline = self.work.points_in_time()
        other_dates = [
            ('assent_date', self.work.assent_date),
            ('commencement_date', self.work.commencement_date),
            ('repealed_date', self.work.repealed_date)
        ]
        # add to existing events (e.g. if publication and commencement dates are the same)
        for entry in work_timeline:
            for name, date in other_dates:
                if entry['date'] == date:
                    entry[name] = True
        # add new events (e.g. if assent is before any of the other events)
        existing_dates = [entry['date'] for entry in work_timeline]
        for name, date in other_dates:
            if date and date not in existing_dates:
                work_timeline.append({
                    'date': date,
                    name: True,
                })
        return sorted(work_timeline, key=lambda k: k['date'], reverse=True)

    @property
    def work(self):
        if not getattr(self, 'object', None):
            self.object = self.get_object()
        return self.object


class WorkDependentView(WorkViewBase):
    """ Base for views that hang off a work URL, using the frbr_uri URL kwarg.

    Use this class instead of WorkViewBase if your view needs a different `model`,
    `slug_field`, etc.
    """
    _work = None

    @property
    def work(self):
        if not self._work:
            self._work = get_object_or_404(Work, frbr_uri=self.kwargs['frbr_uri'])
        return self._work


class WorkFormMixin(object):
    """ Mixin to help the Create and Edit work views handle multiple forms.
    """
    is_create = False

    def get_properties_formset(self):
        kwargs = {'queryset': WorkProperty.objects.none()}
        if self.request.method in ('POST', 'PUT'):
            kwargs.update({
                'data': self.request.POST,
                'files': self.request.FILES,
            })
        return WorkPropertyFormSet(**kwargs)

    def get_form(self, form_class=None):
        self.properties_formset = self.get_properties_formset()
        self.properties_formset.setup_extras()
        return super(WorkFormMixin, self).get_form(form_class)

    def post(self, request, *args, **kwargs):
        self.object = None if self.is_create else self.get_object()
        form = self.get_form()
        if form.is_valid() and self.properties_formset.is_valid():
            return self.form_valid(form)
        else:
            return self.form_invalid(form)

    def form_valid(self, form):
        resp = super(WorkFormMixin, self).form_valid(form)
        # ensure that all instances are forced to use this work
        for form in self.properties_formset.forms:
            form.instance.work = self.object
        self.properties_formset.save()
        return resp

    def get_context_data(self, **kwargs):
        context = super(WorkFormMixin, self).get_context_data(**kwargs)
        context['properties_formset'] = self.properties_formset
        return context


class EditWorkView(WorkViewBase, WorkFormMixin, UpdateView):
    js_view = 'WorkDetailView'
    form_class = WorkForm
    prefix = 'work'
    permission_required = ('indigo_api.change_work',)

    def get_properties_formset(self):
        formset = super(EditWorkView, self).get_properties_formset()
        formset.queryset = self.object.raw_properties.filter(key__in=WorkProperty.KEYS.keys())
        return formset

    def get_context_data(self, **kwargs):
        context = super(EditWorkView, self).get_context_data(**kwargs)
        context['subtypes'] = Subtype.objects.order_by('name').all()
        return context

    def form_valid(self, form):
        # save as a revision
        self.work.updated_by_user = self.request.user

        with reversion.create_revision():
            reversion.set_user(self.request.user)
            resp = super(EditWorkView, self).form_valid(form)

        # ensure any docs for this work at initial pub date move with it, if it changes
        if 'publication_date' in form.changed_data:
            old_date = form.initial['publication_date']

            if old_date and self.work.publication_date:
                for doc in Document.objects.filter(work=self.work, expression_date=old_date):
                    doc.expression_date = self.work.publication_date
                    doc.save()

        if form.has_changed() or self.properties_formset.has_changed():
            # signals
            work_changed.send(sender=self.__class__, work=self.work, request=self.request)
            messages.success(self.request, u"Work updated.")

            # rename publication-document if frbr_uri has changed
            if 'frbr_uri' in form.changed_data:
                try:
                    self.work.publication_document.save()
                except PublicationDocument.DoesNotExist:
                    pass

        return resp

    def get_success_url(self):
        return reverse('work', kwargs={'frbr_uri': self.work.frbr_uri})


class AddWorkView(PlaceViewBase, AbstractAuthedIndigoView, WorkFormMixin, CreateView):
    model = Work
    js_view = 'WorkDetailView'
    form_class = WorkForm
    prefix = 'work'
    permission_required = ('indigo_api.add_work',)
    is_create = True

    def get_form_kwargs(self):
        kwargs = super(AddWorkView, self).get_form_kwargs()

        work = Work()
        work.country = self.country
        work.locality = self.locality
        kwargs['instance'] = work

        return kwargs

    def get_context_data(self, **kwargs):
        context = super(AddWorkView, self).get_context_data(**kwargs)
        context['work_json'] = json.dumps({
            'country': self.country.code,
            'locality': self.locality.code if self.locality else None,
        })
        context['subtypes'] = Subtype.objects.order_by('name').all()

        return context

    def form_valid(self, form):
        form.instance.updated_by_user = self.request.user
        form.instance.created_by_user = self.request.user

        with reversion.create_revision():
            reversion.set_user(self.request.user)
            return super(AddWorkView, self).form_valid(form)

    def get_success_url(self):
        return reverse('work', kwargs={'frbr_uri': self.object.frbr_uri})


class DeleteWorkView(WorkViewBase, DeleteView):
    permission_required = ('indigo_api.delete_work',)

    def delete(self, request, *args, **kwargs):
        self.object = self.get_object()

        if self.work.can_delete():
            self.work.delete()
            messages.success(request, u'Deleted %s · %s' % (self.work.title, self.work.frbr_uri))
            return redirect(self.get_success_url())
        else:
            messages.error(request, 'This work cannot be deleted while linked documents and related works exist.')
            return redirect('work_edit', frbr_uri=self.work.frbr_uri)

    def get_success_url(self):
        return reverse('place', kwargs={'place': self.kwargs['place']})


class WorkOverviewView(WorkViewBase, DetailView):
    js_view = ''
    template_name_suffix = '_overview'

    def get_context_data(self, **kwargs):
        context = super(WorkOverviewView, self).get_context_data(**kwargs)

        context['active_tasks'] = Task.objects\
            .filter(work=self.work)\
            .exclude(state='done')\
            .exclude(state='cancelled')\
            .order_by('-created_at')
        context['work_timeline'] = self.get_work_timeline()

        # ensure work metrics are up to date
        WorkMetrics.create_or_update(self.work)

        return context


class WorkAmendmentsView(WorkViewBase, DetailView):
    template_name_suffix = '_amendments'

    def get_context_data(self, **kwargs):
        context = super(WorkAmendmentsView, self).get_context_data(**kwargs)
        context['work_timeline'] = self.get_work_timeline()
        return context


class WorkAmendmentDetailView(WorkDependentView, UpdateView):
    """ View to update or delete amendment.
    """
    http_method_names = ['post']
    model = Amendment
    pk_url_kwarg = 'amendment_id'
    fields = ['date']

    def get_queryset(self):
        return self.work.amendments

    def get_permission_required(self):
        if 'delete' in self.request.POST:
            return ('indigo_api.delete_amendment',)
        return ('indigo_api.change_amendment',)

    def post(self, request, *args, **kwargs):
        if 'delete' in request.POST:
            return self.delete(request, *args, **kwargs)
        return super(WorkAmendmentDetailView, self).post(request, *args, **kwargs)

    def form_valid(self, form):
        # get old/existing/incorrect date
        old_date = form.initial['date']

        # do normal things to amend work
        self.object.updated_by_user = self.request.user
        result = super(WorkAmendmentDetailView, self).form_valid(form)

        # update old docs to have the new date as their expression date
        docs = Document.objects.filter(work=self.object.amended_work, expression_date=old_date)
        for doc in docs:
            doc.expression_date = self.object.date
            doc.updated_by_user = self.request.user
            doc.save()

        return result

    def delete(self, request, *args, **kwargs):
        self.object = self.get_object()
        if self.object.can_delete():
            self.object.delete()
        return redirect(self.get_success_url())

    def get_success_url(self):
        url = reverse('work_amendments', kwargs={'frbr_uri': self.kwargs['frbr_uri']})
        if self.object.id:
            url += "#amendment-%s" % self.object.id
        return url


class AddWorkAmendmentView(WorkDependentView, CreateView):
    """ View to add a new amendment.
    """
    model = Amendment
    fields = ['date', 'amending_work']
    permission_required = ('indigo_api.add_amendment',)

    def get_form_kwargs(self):
        kwargs = super(AddWorkAmendmentView, self).get_form_kwargs()
        kwargs['instance'] = Amendment(amended_work=self.work)
        kwargs['instance'].created_by_user = self.request.user
        kwargs['instance'].updated_by_user = self.request.user
        return kwargs

    def form_invalid(self, form):
        return redirect(self.get_success_url())

    def get_success_url(self):
        url = reverse('work_amendments', kwargs={'frbr_uri': self.kwargs['frbr_uri']})
        if self.object:
            url = url + "#amendment-%s" % self.object.id
        return url


class AddWorkPointInTimeView(WorkDependentView, CreateView):
    """ View to get or create a new point-in-time for a work, at a particular date
    and in a particular language.
    """
    model = Document
    fields = ['expression_date', 'language']
    permission_required = ('indigo_api.add_document',)

    def form_valid(self, form):
        date = form.cleaned_data['expression_date']
        language = form.cleaned_data['language']

        # does one already exist?
        doc = self.work.expressions().filter(expression_date=date, language=language).first()
        if not doc:
            # create a new one with the current user as `created_by_user`
            doc = self.work.create_expression_at(self.request.user, date, language)

        return redirect('document', doc_id=doc.id)


class WorkRelatedView(WorkViewBase, DetailView):
    js_view = ''
    template_name_suffix = '_related'

    def get_context_data(self, **kwargs):
        context = super(WorkRelatedView, self).get_context_data(**kwargs)

        # parents and children
        family = []
        if self.work.parent_work:
            family.append({
                'rel': 'child of',
                'work': self.work.parent_work,
            })
        family = family + [{
            'rel': 'parent of',
            'work': w,
        } for w in self.work.child_works.all()]
        context['family'] = family

        # amended works
        amended = Amendment.objects.filter(amending_work=self.work).prefetch_related('amended_work').order_by('amended_work__frbr_uri').all()
        amended = [{
            'rel': 'amends',
            'work': a.amended_work,
        } for a in amended]
        context['amended'] = amended

        # amending works
        amended_by = Amendment.objects.filter(amended_work=self.work).prefetch_related('amending_work').order_by('amending_work__frbr_uri').all()
        amended_by = [{
            'rel': 'amended by',
            'work': a.amending_work,
        } for a in amended_by]
        context['amended_by'] = amended_by

        # repeals
        repeals = []
        if self.work.repealed_by:
            repeals.append({
                'rel': 'repealed by',
                'work': self.work.repealed_by,
            })
        repeals = repeals + [{
            'rel': 'repeals',
            'work': w,
        } for w in self.work.repealed_works.all()]
        context['repeals'] = repeals

        # commencement
        commencement = []
        if self.work.commencing_work:
            commencement.append({
                'rel': 'commenced by',
                'work': self.work.commencing_work,
            })
        commencement = commencement + [{
            'rel': 'commenced',
            'work': w,
        } for w in self.work.commenced_works.all()]
        context['commencement'] = commencement

        context['no_related'] = (not family and not amended and not amended_by and not repeals and not commencement)

        return context


class WorkVersionsView(WorkViewBase, MultipleObjectMixin, DetailView):
    js_view = ''
    template_name_suffix = '_versions'
    object_list = None
    page_size = 20
    threshold = timedelta(seconds=3)

    def get_context_data(self, **kwargs):
        context = super(WorkVersionsView, self).get_context_data(**kwargs)

        actions = self.work.action_object_actions.all()
        versions = self.work.versions().all()
        entries = sorted(chain(actions, versions), key=lambda x: x.revision.date_created if hasattr(x, 'revision') else x.timestamp, reverse=True)
        entries = self.coalesce_entries(entries)

        decorate_versions([e for e in entries if hasattr(e, 'revision')])

        paginator, page, entries, is_paginated = self.paginate_queryset(entries, self.page_size)
        context.update({
            'paginator': paginator,
            'page': page,
            'is_paginated': is_paginated,
        })

        return context

    def coalesce_entries(self, items):
        """ If we have a "work updated" activity and a work revision within a few seconds of each other,
        don't show the "work updated" activity. The work revision is created first.

        Returns a new list of items. The items list must be in descending date order.
        """
        entries = []
        for i, entry in enumerate(items):
            # is this a revision?
            if i > 0 and getattr(entry, 'verb', None) == 'updated':
                prev = items[i - 1]
                if getattr(prev, 'revision', None) and prev.revision.date_created - entry.timestamp < self.threshold:
                    continue

            entries.append(entry)

        return entries


class WorkTasksView(WorkViewBase, DetailView):
    template_name_suffix = '_tasks'

    def get_context_data(self, **kwargs):
        context = super(WorkTasksView, self).get_context_data(**kwargs)
        context['tasks'] = context['work'].tasks.all()
        context['task_groups'] = Task.task_columns(
            ['open', 'assigned', 'pending_review', 'done', 'cancelled'],
            context['tasks']
        )

        Task.decorate_potential_assignees(context['tasks'], self.country)

        return context


class RestoreWorkVersionView(WorkViewBase, DetailView):
    http_method_names = ['post']
    permission_required = ('indigo_api.change_work',)

    def post(self, request, frbr_uri, version_id):
        version = self.work.versions().filter(pk=version_id).first()
        if not version:
            raise Http404()

        with reversion.create_revision():
            reversion.set_user(request.user)
            reversion.set_comment("Restored version %s" % version.id)
            version.revert()
        messages.success(request, 'Restored version %s' % version.id)

        # signals
        work_changed.send(sender=self.work.__class__, work=self.work, request=request)

        url = request.GET.get('next') or reverse('work', kwargs={'frbr_uri': self.work.frbr_uri})
        return redirect(url)


class WorkPublicationDocumentView(WorkViewBase, View):
    def get(self, request, filename, *args, **kwargs):
        if self.work.publication_document and self.work.publication_document.filename == filename:
            if self.work.publication_document.trusted_url:
                return redirect(self.work.publication_document.trusted_url)
            return view_attachment(self.work.publication_document)
        return Http404()


class BatchAddWorkView(PlaceViewBase, AbstractAuthedIndigoView, FormView):
    template_name = 'indigo_api/work_new_batch.html'
    # permissions
    permission_required = ('indigo_api.add_work',)
    form_class = BatchCreateWorkForm
    initial = {
        'principal_tasks': ['import'],
    }

    def get_context_data(self, **kwargs):
        context = super(BatchAddWorkView, self).get_context_data(**kwargs)
        context['place_workflows'] = self.place.workflows.filter(closed=False)
        return context

    def form_valid(self, form):
        error = None
        works = None
        locality_code = self.locality.code if self.locality else None
        bulk_creator = plugins.for_locale('bulk-creator', self.country.code, None, locality_code)

        try:
            table = self.get_table(form.cleaned_data.get('spreadsheet_url'))
            works = bulk_creator.get_works(self, table)
            self.create_links(works, form)
            self.get_tasks(works, form)
        except ValidationError as e:
            error = e.message

        context_data = self.get_context_data(works=works, error=error)
        return self.render_to_response(context_data)

    def create_links(self, works_info, form):
        for info in works_info:
            if info['status'] == 'success':
                self.link_publication_document(info, form)
                if info.get('commenced_by'):
                    self.link_commencement(info, form)
                if info.get('repealed_by'):
                    self.link_repeal(info, form)
                if info.get('primary_work'):
                    self.link_parent_work(info, form)

            if info['status'] != 'error' and info.get('amends'):
                # this will check duplicate works as well
                # (they won't overwrite the existing works but the amendments will be linked)
                self.link_amendment(info, form)

    def link_publication_document(self, info, form):
        params = info.get('params')
        work = info['work']
        locality_code = self.locality.code if self.locality else None
        finder = plugins.for_locale('publications', self.country.code, None, locality_code)

        if not finder or not params.get('date'):
            return self.create_task(info, form, task_type='publication_document')

        publications = finder.find_publications(params)

        if len(publications) != 1:
            return self.create_task(info, form, task_type='publication_document')

        pub_doc_details = publications[0]
        pub_doc = PublicationDocument()
        pub_doc.work = work
        pub_doc.file = None
        pub_doc.trusted_url = pub_doc_details.get('url')
        pub_doc.size = pub_doc_details.get('size')
        pub_doc.save()

    def link_commencement(self, info, form):
        # if the work is `commenced_by` something, try linking it
        # make a task if this fails
        work = info['work']
        title = info['commenced_by']
        commencing_work = self.find_work_by_title(title)
        if not commencing_work:
            return self.create_task(info, form, task_type='link-commencement')

        work.commencing_work = commencing_work
        try:
            work.save_with_revision(self.request.user)
        except ValidationError:
            self.create_task(info, form, task_type='link-commencement')

    def link_amendment(self, info, form):
        # if the work `amends` something, try linking it
        # (this will only work if there's only one amendment listed)
        # make a task if this fails
        work = info['work']
        amended_work = self.find_work_by_title(info['amends'])
        if not amended_work:
            return self.create_task(info, form, task_type='link-amendment')

        date = info.get('commencement_date') or work.commencement_date
        if not date:
            return self.create_task(info, form, task_type='link-amendment')

        try:
            Amendment.objects.get(
                amended_work=amended_work,
                amending_work=work,
                date=date
            )

        except Amendment.DoesNotExist:
            amendment = Amendment()
            amendment.amended_work = amended_work
            amendment.amending_work = work
            amendment.created_by_user = self.request.user
            amendment.date = date
            amendment.save()

    def link_repeal(self, info, form):
        # if the work is `repealed_by` something, try linking it
        # make a task if this fails
        # (either because the work isn't found or because the repeal date isn't right,
        # which could be because it doesn't exist or because it's in the wrong format)
        work = info['work']
        repealing_work = self.find_work_by_title(info['repealed_by'])
        if not repealing_work:
            return self.create_task(info, form, task_type='link-repeal')

        repeal_date = repealing_work.commencement_date
        if not repeal_date:
            return self.create_task(info, form, task_type='link-repeal')

        work.repealed_by = repealing_work
        work.repealed_date = repeal_date

        try:
            work.save_with_revision(self.request.user)
        except ValidationError:
            self.create_task(info, form, task_type='link-repeal')

    def link_parent_work(self, info, form):
        # if the work has a `primary_work`, try linking it
        # make a task if this fails
        work = info['work']
        parent_work = self.find_work_by_title(info['primary_work'])
        if not parent_work:
<<<<<<< HEAD
            return self.create_task(info, form, task_type='primary_work')
=======
            return self.create_task(info, form, task_type='link-parent-work')
>>>>>>> 37519a98

        work.parent_work = parent_work

        try:
            work.save_with_revision(self.request.user)
        except ValidationError:
<<<<<<< HEAD
            self.create_task(info, form, task_type='primary_work')
=======
            self.create_task(info, form, task_type='link-parent-work')
>>>>>>> 37519a98

    def find_work_by_title(self, title):
        potential_matches = Work.objects.filter(title=title, country=self.country, locality=self.locality)
        if len(potential_matches) == 1:
            return potential_matches.first()

    def create_task(self, info, form, task_type):
        task = Task()
<<<<<<< HEAD
        if task_type == 'publication_document':
            task.title = 'Link publication document'
            task.description = '''This work's publication document could not be linked automatically – see row {}.
Find it and upload it manually.'''.format(info['row'])

        elif task_type == 'commencement':
=======
        if task_type == 'link-commencement':
>>>>>>> 37519a98
            task.title = 'Link commencement'
            task.description = '''On the spreadsheet, it says that this work is commenced by '{}' – see row {}.

The commencement work could not be linked automatically.
Possible reasons:
– a typo in the spreadsheet
– the commencing work hasn't been imported.

Check the spreadsheet for reference and link it manually.'''.format(info['commenced_by'], info['row'])

        elif task_type == 'link-amendment':
            task.title = 'Link amendment(s)'
            amended_title = info['amends']
            if len(amended_title) > 256:
                amended_title = "".join(amended_title[:256] + ', etc')
            task.description = '''On the spreadsheet, it says that this work amends '{}' – see row {}.

The amendment could not be linked automatically.
Possible reasons:
– more than one amended work listed
– a typo in the spreadsheet
– no date for the amendment
– the amended work hasn't been imported.

Check the spreadsheet for reference and link it/them manually,
or add the 'Pending commencement' label to this task if it doesn't have a date yet.'''.format(amended_title, info['row'])

        elif task_type == 'link-repeal':
            task.title = 'Link repeal'
            task.description = '''On the spreadsheet, it says that this work was repealed by '{}' – see row {}.

The repeal could not be linked automatically.
Possible reasons:
– a typo in the spreadsheet
– no date for the repeal
– the repealing work hasn't been imported.

Check the spreadsheet for reference and link it manually,
or add the 'Pending commencement' label to this task if it doesn't have a date yet.'''.format(info['repealed_by'], info['row'])

<<<<<<< HEAD
        elif task_type == 'primary_work':
=======
        elif task_type == 'link-parent-work':
>>>>>>> 37519a98
            task.title = 'Link primary work'
            task.description = '''On the spreadsheet, it says that this work's primary work is '{}' – see row {}.

The primary work could not be linked automatically.
Possible reasons:
– a typo in the spreadsheet
– the primary work hasn't been imported.

Check the spreadsheet for reference and link it manually.'''.format(info['primary_work'], info['row'])

        task.country = self.country
        task.locality = self.locality
        task.work = info['work']
        task.code = task_type
        task.created_by_user = self.request.user

<<<<<<< HEAD
        # need to save before assigning workflow because of M2M relation
=======
        task.title = 'Link publication document'
        task.description = '''This work's publication document could not be linked automatically.
There may be more than one candidate, or it may be unavailable.
First check under 'Edit work' for multiple candidates. If there are, choose the correct one.
Otherwise, find it and upload it manually.'''

        task.country = work.country
        task.locality = work.locality
        task.work = work
        task.created_by_user = self.request.user
        task.code = 'link-publication-document'
>>>>>>> 37519a98
        task.save()
        task.workflows = [form.cleaned_data.get('workflow')]
        task.save()

    def get_tasks(self, works, form):
        def make_task(chosen_task):
            task = Task()
            task.country = self.country
            task.locality = self.locality
            task.work = info.get('work')
            task.created_by_user = self.request.user
            task.code = chosen_task
            for possible_task in form.possible_tasks:
                if chosen_task == possible_task['key']:
                    task.title = possible_task['label']
                    task.description = possible_task['description']

            # need to save before assigning workflow because of M2M relation
            task.save()
            task.workflows = [form.cleaned_data.get('workflow')]
            task.save()

        if form.cleaned_data.get('principal_tasks'):
            for info in works:
                if info['status'] == 'success' and not info['work'].stub:
                    for chosen_task in form.cleaned_data.get('principal_tasks'):
                        make_task(chosen_task)

    def get_table(self, spreadsheet_url):
        # get list of lists where each inner list is a row in a spreadsheet

        match = re.match(r'^https://docs.google.com/spreadsheets/d/(\S+)/', spreadsheet_url)

        # not sure this is doing anything? URLValidator picking this type of issue up already?
        if not match:
            raise ValidationError("Unable to extract key from Google Sheets URL")

        try:
            url = 'https://docs.google.com/spreadsheets/d/%s/export?format=csv' % match.group(1)
            response = requests.get(url, timeout=5)
            response.raise_for_status()
        except requests.RequestException as e:
            raise ValidationError("Error talking to Google Sheets: %s" % e.message)

        rows = csv.reader(io.BytesIO(response.content), encoding='utf-8')
        rows = list(rows)

        if not rows or not rows[0]:
            raise ValidationError("Your sheet did not import successfully; please check that it is 'Published to the web' and shared with 'Anyone with the link'")
        else:
            return rows


class ImportDocumentView(WorkViewBase, FormView):
    """ View to import a document as an expression for a work.

    This behaves a bit differently to normal form submission. The client
    submits the form via AJAX. If it's a success, we send them the location
    to go to. If not, we send them form errors.

    This gives a better experience than submitting the form natively, because
    it allows us to handle errors without refreshing the whole page.
    """
    template_name = 'indigo_api/work_import_document.html'
    permission_required = ('indigo_api.add_document')
    js_view = 'ImportView'
    form_class = ImportDocumentForm

    def get_initial(self):
        try:
            date = datetime.datetime.strptime(self.request.GET.get('expression_date', ''), '%Y-%m-%d').date
        except ValueError:
            date = None

        return {
            'language': self.work.country.primary_language,
            'expression_date': date or datetime.date.today(),
        }

    def form_invalid(self, form):
        return JsonResponse(form.errors, status=400)

    def form_valid(self, form):
        data = form.cleaned_data
        upload = data['file']
        opts = data.get('options', {})

        document = Document()
        document.work = self.work
        document.expression_date = data['expression_date']
        document.language = data['language']
        document.created_by_user = self.request.user
        document.save()

        importer = plugins.for_document('importer', document)
        importer.section_number_position = opts.get('section_number_position', 'guess')

        importer.cropbox = opts.get('cropbox', None)

        try:
            importer.create_from_upload(upload, document, self.request)
        except ValueError as e:
            log.error("Error during import: %s" % e.message, exc_info=e)
            raise ValidationError(e.message or "error during import")

        document.updated_by_user = self.request.user
        document.save_with_revision(self.request.user)

        # add source file as an attachment
        AttachmentSerializer(context={'document': document}).create({'file': upload})

        return JsonResponse({'location': reverse('document', kwargs={'doc_id': document.id})})


class WorkPopupView(WorkViewBase, DetailView):
    template_name = 'indigo_api/work_popup.html'
<|MERGE_RESOLUTION|>--- conflicted
+++ resolved
@@ -595,12 +595,12 @@
         finder = plugins.for_locale('publications', self.country.code, None, locality_code)
 
         if not finder or not params.get('date'):
-            return self.create_task(info, form, task_type='publication_document')
+            return self.create_task(info, form, task_type='link-publication-document')
 
         publications = finder.find_publications(params)
 
         if len(publications) != 1:
-            return self.create_task(info, form, task_type='publication_document')
+            return self.create_task(info, form, task_type='link-publication-document')
 
         pub_doc_details = publications[0]
         pub_doc = PublicationDocument()
@@ -681,22 +681,14 @@
         work = info['work']
         parent_work = self.find_work_by_title(info['primary_work'])
         if not parent_work:
-<<<<<<< HEAD
-            return self.create_task(info, form, task_type='primary_work')
-=======
-            return self.create_task(info, form, task_type='link-parent-work')
->>>>>>> 37519a98
+            return self.create_task(info, form, task_type='link-primary-work')
 
         work.parent_work = parent_work
 
         try:
             work.save_with_revision(self.request.user)
         except ValidationError:
-<<<<<<< HEAD
-            self.create_task(info, form, task_type='primary_work')
-=======
-            self.create_task(info, form, task_type='link-parent-work')
->>>>>>> 37519a98
+            self.create_task(info, form, task_type='link-primary-work')
 
     def find_work_by_title(self, title):
         potential_matches = Work.objects.filter(title=title, country=self.country, locality=self.locality)
@@ -705,16 +697,13 @@
 
     def create_task(self, info, form, task_type):
         task = Task()
-<<<<<<< HEAD
-        if task_type == 'publication_document':
+
+        if task_type == 'link-publication-document':
             task.title = 'Link publication document'
             task.description = '''This work's publication document could not be linked automatically – see row {}.
 Find it and upload it manually.'''.format(info['row'])
 
-        elif task_type == 'commencement':
-=======
-        if task_type == 'link-commencement':
->>>>>>> 37519a98
+        elif task_type == 'link-commencement':
             task.title = 'Link commencement'
             task.description = '''On the spreadsheet, it says that this work is commenced by '{}' – see row {}.
 
@@ -755,11 +744,7 @@
 Check the spreadsheet for reference and link it manually,
 or add the 'Pending commencement' label to this task if it doesn't have a date yet.'''.format(info['repealed_by'], info['row'])
 
-<<<<<<< HEAD
-        elif task_type == 'primary_work':
-=======
-        elif task_type == 'link-parent-work':
->>>>>>> 37519a98
+        elif task_type == 'link-primary-work':
             task.title = 'Link primary work'
             task.description = '''On the spreadsheet, it says that this work's primary work is '{}' – see row {}.
 
@@ -776,21 +761,7 @@
         task.code = task_type
         task.created_by_user = self.request.user
 
-<<<<<<< HEAD
         # need to save before assigning workflow because of M2M relation
-=======
-        task.title = 'Link publication document'
-        task.description = '''This work's publication document could not be linked automatically.
-There may be more than one candidate, or it may be unavailable.
-First check under 'Edit work' for multiple candidates. If there are, choose the correct one.
-Otherwise, find it and upload it manually.'''
-
-        task.country = work.country
-        task.locality = work.locality
-        task.work = work
-        task.created_by_user = self.request.user
-        task.code = 'link-publication-document'
->>>>>>> 37519a98
         task.save()
         task.workflows = [form.cleaned_data.get('workflow')]
         task.save()
