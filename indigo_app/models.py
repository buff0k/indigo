--- conflicted
+++ resolved
@@ -70,11 +70,7 @@
     document = kwargs["instance"]
     user = document.updated_by_user
 
-<<<<<<< HEAD
-    if not user.editor.country and document.country:
-=======
     if user and user.editor and not user.editor.country and document.country:
->>>>>>> 0cce4cd5
         try:
             user.editor.country_code = document.country
             user.editor.save()
