--- conflicted
+++ resolved
@@ -114,10 +114,6 @@
 
   <!-- references -->
   <xsl:template match="a:ref">
-<<<<<<< HEAD
-    <a class="akn-ref" data-href="{@href}" href="{$resolverUrl}{@href}">
-      <xsl:copy-of select="@*[local-name() != 'href']" />
-=======
     <a class="akn-ref" data-href="{@href}">
       <xsl:attribute name="href">
         <xsl:choose>
@@ -129,7 +125,7 @@
           </xsl:otherwise>
         </xsl:choose>
       </xsl:attribute>
->>>>>>> 4ebcb334
+      <xsl:copy-of select="@*[local-name() != 'href']" />
       <xsl:apply-templates />
     </a>
   </xsl:template>
