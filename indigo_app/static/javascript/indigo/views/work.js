(function(exports) {
  "use strict";

  if (!exports.Indigo) exports.Indigo = {};
  Indigo = exports.Indigo;

  // django doesn't link blank date fields, send null instead
  function emptyIsNull(val) {
    return (!val || val.trim() === "") ? null : val;
  }

  function idOrNull(val) {
    return val ? val.get('id') : null;
  }

  /**
   * A view that lets a user create or edit a Work.
   *
   * This view supplements the actual HTML form on the work page
   * by filling in some fields (such as the frbr_uri) based on other
   * form widgets. It keeps the Backbone model up-to-date with the form
   * to help us make use of updated form elements elsewhere on the page.
   */
  Indigo.WorkDetailView = Backbone.View.extend({
    el: '#edit-work-view',
    events: {
      'change #edit-work-form': 'setDirty',
      'submit #edit-work-form': 'onSubmit',
      'click .change-repeal': 'changeRepeal',
      'click .delete-repeal': 'deleteRepeal',
      'click .choose-parent': 'changeParent',
      'click .delete-parent': 'deleteParent',
      'click .change-commencing-work': 'changeCommencingWork',
      'click .delete-commencing-work': 'deleteCommencingWork',
      'click .delete-publication-document': 'deletePublicationDocument',
      'change #id_work-publication_document_file': 'publicationDocumentFileChanged',
      'click .attach-publication-url': 'attachPublicationUrl',
      'change #commencement_date_unknown': 'commencementDateUnknownChanged',
    },
    workRepealTemplate: '#work-repeal-template',
    commencingWorkTemplate: '#commencing-work-template',
    publicationDocumentTemplate: '#publication-document-template',
    publicationUrlTemplate: '#publication-document-url-template',
    bindings: {
      // these are handled directly by the HTML form, but we need the values
      // to be synchronised on the model so that we can use them elsewhere on the page
      '#id_work-title': 'title',
      '#id_work-publication_date': {
        observe: 'publication_date',
        onSet: emptyIsNull,
      },
      '#id_work-publication_name': 'publication_name',
      '#id_work-publication_number': 'publication_number',
      '#id_work-commenced': 'commenced',
      '#id_work-commencement_note': 'commencement_note',
      '#id_work-commencement_date': {
        observe: 'commencement_date',
        onSet: emptyIsNull,
      },
      '#id_work-repealed_date': {
        observe: 'repealed_date',
        onSet: emptyIsNull,
      },
      '#id_work-parent_work': {
        observe: 'parent_work',
        onGet: idOrNull,
      },
      '#id_work-commencing_work': {
        observe: 'commencing_work',
        onGet: idOrNull,
      },
      '#id_work-repealed_by': {
        observe: 'repealed_by',
        onGet: idOrNull,
      },

      // actual frbr_uri
      '#id_work-frbr_uri': 'frbr_uri',
      // shows the FRBR uri as text
      '#work_frbr_uri': 'frbr_uri',

      '#id_work-country': {
        observe: 'country',
        onSet: function(val) {
          // map from numeric to text code
          var country = _.findWhere(_.values(Indigo.countries), {id: parseInt(val)});
          this.country = country ? country.code : null;

          // trigger a redraw of the localities, using this country
<<<<<<< HEAD
          // use country code, not id, for frbr_uri
          val = this.countryCodeFromId(val);
          this.country = val;
=======
>>>>>>> ff06f06c
          this.model.set('locality', null);
          this.model.trigger('change:locality', this.model);

          return this.country;
        },
<<<<<<< HEAD
        onGet: function(val) {
          // use country id, not code, in work form
          return Indigo.countries[val].id.toString();
        },
=======
        onGet: function(code) {
          // map from text code to numeric
          var country = Indigo.countries[code];
          return country ? String(country.id) : null;
        }
>>>>>>> ff06f06c
      },
      '#id_work-locality': {
        observe: 'locality',
<<<<<<< HEAD
        onSet: function(val) {
          // TODO: use locality code, not id, for frbr_uri
          return val;
        },
        onGet: function(val) {
          // TODO: use locality id, not code, in work form
          return val;
=======
        onSet: function(id) {
          // map from numeric code to text code
          id = parseInt(id);
          var country = Indigo.countries[this.model.get('country')];
          var locality = country ? country.localities.find((loc) => loc.id === id) : null;
          return locality ? locality.code : null;
        },
        onGet: function(code) {
          // map from text code to numeric code
          var country = Indigo.countries[this.model.get('country')];
          var locality = country ? country.localities.find((loc) => loc.code === code) : null;
          return locality ? String(locality.id) : null;
>>>>>>> ff06f06c
        },
        selectOptions: {
          collection: function() {
            const country = Indigo.countries[this.country || this.model.get('country')];
            const localities = {};
            for (const loc of (country ? country.localities : [])) {
              localities[loc.id] = loc.name;
            }
            return localities;
          },
          defaultOption: {label: "(none)", value: null},
        }
      },
      '#work_doctype': 'nature',
      '#work_subtype': 'subtype',
      '#work_actor': 'actor',
      '#work_date': 'date',
      '#work_number': 'number',
    },

    countryCodeFromId: function(countryId) {
      for (var c in Indigo.countries) {
        if(Indigo.countries[c].id.toString() === countryId) {
          return c;
        }
      }
    },

    initialize: function(options) {
      this.dirty = false;
      this.saving = false;

      this.workRepealTemplate = Handlebars.compile($(this.workRepealTemplate).html());
      this.commencingWorkTemplate = Handlebars.compile($(this.commencingWorkTemplate).html());
      this.publicationDocumentTemplate = Handlebars.compile($(this.publicationDocumentTemplate).html());
      this.publicationUrlTemplate = Handlebars.compile($(this.publicationUrlTemplate).html());
      this.commencementDateUnknown = document.getElementById('commencement_date_unknown');

      this.model = new Indigo.Work(Indigo.Preloads.work, {parse: true});
      this.listenTo(this.model, 'change:title change:frbr_uri', this.updatePageTitle);
      this.listenTo(this.model, 'change', this.setDirty);
      this.listenTo(this.model, 'change:repealed_by', this.repealChanged);
      this.listenTo(this.model, 'change:commenced', this.commencedChanged);
      this.listenTo(this.model, 'change:commencing_work', this.commencingWorkChanged);
      this.listenTo(this.model, 'change:parent_work', this.parentChanged);
      this.listenTo(this.model, 'change:number', this.numberChanged);
      this.listenTo(this.model, 'change:publication_document', this.publicationDocumentChanged);
      this.listenTo(this.model, 'change:publication_date change:publication_name change:publication_number',
                    _.debounce(this.publicationChanged, 1000));

      this.model.updateFrbrUri();
      this.stickit();
      this.repealChanged();
      this.commencingWorkChanged();
      this.parentChanged();
      this.publicationChanged();
      this.publicationDocumentChanged();
      if (!this.model.get('commencement_date')) {
        this.commencementDateUnknown.checked = true;
        this.commencementDateUnknownChanged();
      }
    },

    updatePageTitle: function() {
      if (this.model.get('title')) {
        document.title = this.model.get('title') + ' – Indigo';
      } else {
        document.title = 'New work – Indigo';
      }
      this.$('.work-title').text(this.model.get('title') || '(untitled work)');
      this.$('.work-frbr-uri').text(this.model.get('frbr_uri'));
    },

    numberChanged: function(model, value, options) {
      model.set('number', value.replace(/[^a-z\d-]+/gi, '-').replace(/--+/g, '-'));
    },

    setDirty: function() {
      this.dirty = true;
    },

    setClean: function() {
      this.dirty = false;
    },

    onSubmit: function() {
      this.saving = true;
    },

    deleteRepeal: function(e) {
      e.preventDefault();
      this.model.set('repealed_by', null);
    },

    changeRepeal: function() {
      var chooser = new Indigo.WorkChooserView({
            country: this.model.get('country'),
            locality: this.model.get('locality') || '-',
          }),
          self = this;

      if (this.model.get('repealed_by')) {
        chooser.choose(Indigo.works.get(this.model.get('repealed_by')));
      }
      chooser.showModal().done(function(chosen) {
        if (chosen) {
          self.model.set('repealed_by', chosen);
          self.model.set('repealed_date', chosen.get('commencement_date') || chosen.get('publication_date'));
        }
      });
    },

    repealChanged: function() {
      var repealed_by = this.model.get('repealed_by');

      if (repealed_by) {
        this.$el.addClass('is-repealed');
        this.$('.work-repeal-view').html(this.workRepealTemplate({
          repealed_by: repealed_by.toJSON(),
        }));
        this.$('#id_work-repealed_date').attr('required', 'required');
      } else {
        this.$el.removeClass('is-repealed');
        this.$('.work-repeal-view').html(this.workRepealTemplate({}));
        this.$('#id_work-repealed_date').removeAttr('required');
      }
    },

    deleteCommencingWork: function(e) {
      e.preventDefault();
      this.model.set('commencing_work', null);
    },

    changeCommencingWork: function() {
      var chooser = new Indigo.WorkChooserView({
            country: this.model.get('country'),
            locality: this.model.get('locality') || '-',
          }),
          self = this;

      if (this.model.get('commencing_work')) {
        chooser.choose(Indigo.works.get(this.model.get('commencing_work')));
      }
      chooser.showModal().done(function(chosen) {
        if (chosen) {
          self.model.set({
            'commencing_work': chosen,
            'commencement_date': chosen.get('commencement_date') || chosen.get('publication_date'),
          });
        }
      });
    },

    commencedChanged: function() {
      if (this.model.get('commenced')) {
        this.$('#commencement_details').removeClass('d-none');

        if (!this.model.get('commencement_date')) {
          this.model.set('commencement_date', this.model.get('publication_date'));
        }

        this.commencementDateUnknown.checked = false;
        this.commencementDateUnknownChanged();
      } else {
        this.model.set('commencement_date', null);
        this.model.set('commencing_work', null);
        this.$('#commencement_details').addClass('d-none');
      }
    },

    commencementDateUnknownChanged: function() {
      this.$('#id_work-commencement_date').attr('disabled', this.commencementDateUnknown.checked);
      if (this.commencementDateUnknown.checked) {
        this.model.set('commencement_date', null);
      }
    },

    commencingWorkChanged: function() {
      var commencing_work = this.model.get('commencing_work');

      if (commencing_work) {
        this.$('.work-commencing-work').html(this.commencingWorkTemplate({
          commencing_work: commencing_work.toJSON(),
        }));
      } else {
        this.$('.work-commencing-work').html(this.commencingWorkTemplate({}));
      }
    },

    changeParent: function() {
      var chooser = new Indigo.WorkChooserView({
            country: this.model.get('country'),
            locality: this.model.get('locality') || '-',
          }),
          self = this;

      if (this.model.get('parent_work')) {
        chooser.choose(this.model.get('parent_work'));
      }
      chooser.showModal().done(function(chosen) {
        if (chosen) {
          self.model.set('parent_work', chosen);
        }
      });
    },

    deleteParent: function(e) {
      e.preventDefault();
      this.model.set('parent_work', null);
    },

    parentChanged: function() {
      if (this.model.get('parent_work')) {
        var parent = this.model.get('parent_work');

        this.$('#work_parent_work')
          .show('hidden')
          .find('.work_parent_title')
            .text(parent.get('title'))
            .attr('href', '/works' + parent.get('frbr_uri') + '/')
            .end()
          .find('.work_parent_uri')
            .text(parent.get('frbr_uri'));
      } else {
        this.$('#work_parent_work').hide();
      }
    },

    publicationChanged: function() {
      var date = this.model.get('publication_date'),
          number = this.model.get('publication_number'),
          publication = this.model.get('publication_name'),
          country = this.model.get('country'),
          $container = this.$('.work-publication-links'),
          template = this.publicationUrlTemplate;

      if (date && number) {
        var url = '/api/publications/' + country + '/find' + 
                  '?date=' + encodeURIComponent(date) + 
                  '&publication=' + encodeURIComponent(publication) +
                  '&number=' + encodeURIComponent(number);

        $.getJSON(url)
          .done(function(response) {
            $container.find('.publication-url, .h6').remove();
            $container.prepend(template(response));
          });
      }
    },

    publicationDocumentFileChanged: function(e) {
      var files = e.originalEvent.target.files,
          file = files.length > 0 ? files[0] : null;

      if (file) {
        this.model.set('publication_document', {
          size: file.size,
          mime_type: file.type,
          filename: file.name,
        });
      }
    },

    attachPublicationUrl: function(e) {
      var elem = e.currentTarget.parentElement;

      this.model.set('publication_document', {
        size: parseInt(elem.getAttribute('data-size')) || null,
        mime_type: elem.getAttribute('data-mime-type'),
        trusted_url: elem.getAttribute('data-url'),
        filename: elem.getAttribute('data-url'),
        url: elem.getAttribute('data-url'),
      });
    },

    publicationDocumentChanged: function() {
      var pub_doc = this.model.get('publication_document'),
          wrapper = this.$('.publication-document-wrapper').empty();

      if (pub_doc) {
        pub_doc.prettySize = Indigo.formatting.prettyFileSize(pub_doc.size);
        wrapper.append(this.publicationDocumentTemplate(pub_doc));
        this.$('.publication-document-file').hide();
        this.$('#id_work-delete_publication_document').val('');

        // from the trusted url, will be ignored if we've attached a file
        this.$('#id_work-publication_document_trusted_url').val(pub_doc.trusted_url);
        this.$('#id_work-publication_document_mime_type').val(pub_doc.mime_type);
        this.$('#id_work-publication_document_size').val(pub_doc.size);
      } else {
        this.$('#id_work-delete_publication_document').val('on');
        this.$('.publication-document-file').show();
      }
    },

    deletePublicationDocument: function(e) {
      e.preventDefault();

      this.$('#id_work-publication_document_file')[0].value = '';
      this.model.set('publication_document', null);
    },

    isDirty: function() {
      return !this.saving && this.dirty;
    },
  });

  Indigo.BatchAddWorkView = Backbone.View.extend({
    el: '#bulk-import-works-view',

    events: {
      'click .btn.show-progress': 'showProgress',
    },

    showProgress: function(e) {
      document.getElementById('import-progress').classList.remove('d-none');
    },
  });
})(window);<|MERGE_RESOLUTION|>--- conflicted
+++ resolved
@@ -87,41 +87,19 @@
           this.country = country ? country.code : null;
 
           // trigger a redraw of the localities, using this country
-<<<<<<< HEAD
-          // use country code, not id, for frbr_uri
-          val = this.countryCodeFromId(val);
-          this.country = val;
-=======
->>>>>>> ff06f06c
           this.model.set('locality', null);
           this.model.trigger('change:locality', this.model);
 
           return this.country;
         },
-<<<<<<< HEAD
-        onGet: function(val) {
-          // use country id, not code, in work form
-          return Indigo.countries[val].id.toString();
-        },
-=======
         onGet: function(code) {
           // map from text code to numeric
           var country = Indigo.countries[code];
           return country ? String(country.id) : null;
         }
->>>>>>> ff06f06c
       },
       '#id_work-locality': {
         observe: 'locality',
-<<<<<<< HEAD
-        onSet: function(val) {
-          // TODO: use locality code, not id, for frbr_uri
-          return val;
-        },
-        onGet: function(val) {
-          // TODO: use locality id, not code, in work form
-          return val;
-=======
         onSet: function(id) {
           // map from numeric code to text code
           id = parseInt(id);
@@ -134,7 +112,6 @@
           var country = Indigo.countries[this.model.get('country')];
           var locality = country ? country.localities.find((loc) => loc.code === code) : null;
           return locality ? String(locality.id) : null;
->>>>>>> ff06f06c
         },
         selectOptions: {
           collection: function() {
