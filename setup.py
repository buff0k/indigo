from setuptools import setup, find_packages
from codecs import open
from os import path

here = path.abspath(path.dirname(__file__))

# Get the long description from the relevant file
with open(path.join(here, 'README.md'), encoding='utf-8') as f:
    long_description = f.read()

with open(path.join(here, 'VERSION')) as f:
    version = f.read().strip()


setup(
    name='indigo',
    version=version,
    description='A Django framework for publishing legislation using Akoma Ntoso',
    long_description=long_description,
    long_description_content_type="text/markdown",
    url='https://github.com/laws-africa/indigo',

    # Author details
    author='Laws.Africa',
    author_email='greg@laws.africa',

    # See https://pypi.org/classifiers/
    classifiers=[
        'Development Status :: 4 - Beta',
        'Framework :: Django :: 2.2',
        'Intended Audience :: Legal Industry',
        'License :: OSI Approved :: GNU Lesser General Public License v3 (LGPLv3)',
        'Programming Language :: Python',
        'Programming Language :: Python :: 3',
        'Programming Language :: Python :: 3.6',
    ],

    packages=find_packages(exclude=['docs']),
    include_package_data=True,

    python_requires='~=3.6',
    install_requires=[
        'django>=2.2.12,<3',
        'boto3>=1.7',
        'cobalt>=3.1',
        'django-ckeditor>=5.8',
        'dj-database-url>=0.3.0',
        'django-activity-stream>=0.7.0',
        'django-allauth>=0.41.0',
        'django-background-tasks>=1.2.0',
        'django-compressor>=2.2',
        'django-cors-headers>=3.1.0',
        'django-countries-plus>=1.3.1',
        'django-jsonfield>=1.0.1',
        'django-jsonfield-compat>=0.4.4',
        'django-filter>=2.2.0',
        'django-fsm>=2.6.0',
        'django-languages-plus>=1.0.0',
        'django-pipeline>=1.6.11',
        'django-recaptcha>=1.4.0,<2.0.0',
        'django-reversion==3.0.1',  # v3.0.2 introduces squashed migrations that break existing migrations
        'django-sass-processor>=0.6',
        'django-storages>=1.6.6',
        'django-taggit-serializer>=0.1.5',
        'django-taggit>=1.2.0',
        'django-templated-email>=2.3.0',
        'django-wkhtmltopdf>=2.0.3,<2.1',
        'djangorestframework-xml>=1.3.0',
<<<<<<< HEAD
        'djangorestframework>=3.6.2,<3.7',
        'dotmap>=1.3.8',
=======
        'djangorestframework>=3.11.0',
>>>>>>> 4529296c
        'EbookLib>=0.15',
        'google-api-python-client>=1.7.9',
        'iso8601>=0.1',
        'jsonpatch>=1.23',
        'libsass==0.14.2',  # 0.14.3 upwards changes imports for .css
        'lxml>=3.4.1',
        'mammoth>=1.4.4',
        'psycopg2==2.7.3.2',  # 2.7.4 began using psycopg2-binary
        'requests>=2',
        'unicodecsv>=0.14.1',
        'whitenoise<2,>=1.0.6',
        'django-contrib-comments>=1.9.1',
        'XlsxWriter>=1.2.6',

        # for indigo_social
        'pillow>=5.2.0',
        'pinax-badges>=2.0.3',
    ],
    extras_require={
        'dev': [
            'nose',
            'flake8',
            'django-nose>=1.4.4',
            'mock>=1.3.0',
        ],
        'test': [
            'nose',
            'flake8',
            'django-nose>=1.4.4',
            'mock>=1.3.0',
            'coveralls',
            'django-webtest>=1.9.4',
        ],
    },
)<|MERGE_RESOLUTION|>--- conflicted
+++ resolved
@@ -66,12 +66,8 @@
         'django-templated-email>=2.3.0',
         'django-wkhtmltopdf>=2.0.3,<2.1',
         'djangorestframework-xml>=1.3.0',
-<<<<<<< HEAD
-        'djangorestframework>=3.6.2,<3.7',
+        'djangorestframework>=3.11.0',
         'dotmap>=1.3.8',
-=======
-        'djangorestframework>=3.11.0',
->>>>>>> 4529296c
         'EbookLib>=0.15',
         'google-api-python-client>=1.7.9',
         'iso8601>=0.1',
